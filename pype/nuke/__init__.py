import os
import sys
import logging

import nuke

from avalon import api as avalon
from avalon.tools import workfiles
from pyblish import api as pyblish
from pype.nuke import menu
from pypeapp import Logger
from . import lib


self = sys.modules[__name__]
self.workfiles_launched = False
log = Logger().get_logger(__name__, "nuke")

AVALON_CONFIG = os.getenv("AVALON_CONFIG", "pype")

PARENT_DIR = os.path.dirname(__file__)
PACKAGE_DIR = os.path.dirname(PARENT_DIR)
PLUGINS_DIR = os.path.join(PACKAGE_DIR, "plugins")

PUBLISH_PATH = os.path.join(PLUGINS_DIR, "nuke", "publish")
LOAD_PATH = os.path.join(PLUGINS_DIR, "nuke", "load")
CREATE_PATH = os.path.join(PLUGINS_DIR, "nuke", "create")
INVENTORY_PATH = os.path.join(PLUGINS_DIR, "nuke", "inventory")


# registering pyblish gui regarding settings in presets
if os.getenv("PYBLISH_GUI", None):
    pyblish.register_gui(os.getenv("PYBLISH_GUI", None))


class NukeHandler(logging.Handler):
    '''
    Nuke Handler - emits logs into nuke's script editor.
    warning will emit nuke.warning()
    critical and fatal would popup msg dialog to alert of the error.
    '''

    def __init__(self):
        logging.Handler.__init__(self)
        self.set_name("Pype_Nuke_Handler")

    def emit(self, record):
        # Formated message:
        msg = self.format(record)

        if record.levelname.lower() in [
            # "warning",
            "critical",
            "fatal",
            "error"
        ]:
            msg = self.format(record)
            nuke.message(msg)


'''Adding Nuke Logging Handler'''
log.info([handler.get_name() for handler in logging.root.handlers[:]])
nuke_handler = NukeHandler()
if nuke_handler.get_name() \
    not in [handler.get_name()
            for handler in logging.root.handlers[:]]:
    logging.getLogger().addHandler(nuke_handler)
    logging.getLogger().setLevel(logging.INFO)
log.info([handler.get_name() for handler in logging.root.handlers[:]])

def reload_config():
    """Attempt to reload pipeline at run-time.

    CAUTION: This is primarily for development and debugging purposes.

    """

    import importlib

    for module in (
        "{}.api".format(AVALON_CONFIG),
        "{}.nuke.actions".format(AVALON_CONFIG),
        "{}.nuke.presets".format(AVALON_CONFIG),
        "{}.nuke.menu".format(AVALON_CONFIG),
        "{}.nuke.plugin".format(AVALON_CONFIG),
        "{}.nuke.lib".format(AVALON_CONFIG),
    ):
        log.info("Reloading module: {}...".format(module))

        module = importlib.import_module(module)

        try:
            importlib.reload(module)
        except AttributeError as e:
            log.warning("Cannot reload module: {}".format(e))
            reload(module)



def install():
    ''' Installing all requarements for Nuke host
    '''

    log.info("Registering Nuke plug-ins..")
    pyblish.register_plugin_path(PUBLISH_PATH)
    avalon.register_plugin_path(avalon.Loader, LOAD_PATH)
    avalon.register_plugin_path(avalon.Creator, CREATE_PATH)
    avalon.register_plugin_path(avalon.InventoryAction, INVENTORY_PATH)

    pyblish.register_callback("instanceToggled", on_pyblish_instance_toggled)
    workfile_settings = lib.WorkfileSettings()
    # Disable all families except for the ones we explicitly want to see
    family_states = [
        "write",
        "review",
<<<<<<< HEAD
        "gizmo"
=======
        "nukenodes" 
>>>>>>> 1077a02e
    ]

    avalon.data["familiesStateDefault"] = False
    avalon.data["familiesStateToggled"] = family_states

    # Workfiles.
    launch_workfiles = os.environ.get("WORKFILES_STARTUP")

    if launch_workfiles:
        nuke.addOnCreate(launch_workfiles_app, nodeClass="Root")

    # Set context settings.
    nuke.addOnCreate(workfile_settings.set_context_settings, nodeClass="Root")

    menu.install()



def launch_workfiles_app():
    '''Function letting start workfiles after start of host
    '''
    if not self.workfiles_launched:
        self.workfiles_launched = True
        workfiles.show(os.environ["AVALON_WORKDIR"])


def uninstall():
    '''Uninstalling host's integration
    '''
    log.info("Deregistering Nuke plug-ins..")
    pyblish.deregister_plugin_path(PUBLISH_PATH)
    avalon.deregister_plugin_path(avalon.Loader, LOAD_PATH)
    avalon.deregister_plugin_path(avalon.Creator, CREATE_PATH)

    pyblish.deregister_callback("instanceToggled", on_pyblish_instance_toggled)


    reload_config()
    menu.uninstall()


def on_pyblish_instance_toggled(instance, old_value, new_value):
    """Toggle node passthrough states on instance toggles."""

    log.info("instance toggle: {}, old_value: {}, new_value:{} ".format(
        instance, old_value, new_value))

    from avalon.nuke import (
        viewer_update_and_undo_stop,
        add_publish_knob
    )

    # Whether instances should be passthrough based on new value

    with viewer_update_and_undo_stop():
        n = instance[0]
        try:
            n["publish"].value()
        except ValueError:
            n = add_publish_knob(n)
            log.info(" `Publish` knob was added to write node..")

        n["publish"].setValue(new_value)<|MERGE_RESOLUTION|>--- conflicted
+++ resolved
@@ -113,11 +113,8 @@
     family_states = [
         "write",
         "review",
-<<<<<<< HEAD
+        "nukenodes" 
         "gizmo"
-=======
-        "nukenodes" 
->>>>>>> 1077a02e
     ]
 
     avalon.data["familiesStateDefault"] = False
