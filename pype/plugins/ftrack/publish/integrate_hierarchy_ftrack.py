import sys
import six
import pyblish.api
from avalon import io

try:
    from pype.modules.ftrack.lib.avalon_sync import CUST_ATTR_AUTO_SYNC
except Exception:
    CUST_ATTR_AUTO_SYNC = "avalon_auto_sync"


class IntegrateHierarchyToFtrack(pyblish.api.ContextPlugin):
    """
    Create entities in ftrack based on collected data from premiere
    Example of entry data:
    {
        "ProjectXS": {
            "entity_type": "Project",
            "custom_attributes": {
                "fps": 24,...
            },
            "tasks": [
                "Compositing",
                "Lighting",... *task must exist as task type in project schema*
            ],
            "childs": {
                "sq01": {
                    "entity_type": "Sequence",
                    ...
                }
            }
        }
    }
    """

    order = pyblish.api.IntegratorOrder - 0.04
    label = 'Integrate Hierarchy To Ftrack'
    families = ["shot"]
    optional = False

    def process(self, context):
        self.context = context
        if "hierarchyContext" not in self.context.data:
            return

        hierarchy_context = self.context.data["hierarchyContext"]

        self.session = self.context.data["ftrackSession"]
        project_name = self.context.data["projectEntity"]["name"]
        query = 'Project where full_name is "{}"'.format(project_name)
        project = self.session.query(query).one()
        auto_sync_state = project[
            "custom_attributes"][CUST_ATTR_AUTO_SYNC]

        if not io.Session:
            io.install()

        self.ft_project = None

        input_data = hierarchy_context

        # disable termporarily ftrack project's autosyncing
        if auto_sync_state:
            self.auto_sync_off(project)

        try:
            # import ftrack hierarchy
            self.import_to_ftrack(input_data)
        except Exception:
            raise
        finally:
            if auto_sync_state:
                self.auto_sync_on(project)

    def import_to_ftrack(self, input_data, parent=None):
        for entity_name in input_data:
            entity_data = input_data[entity_name]
            entity_type = entity_data['entity_type']
            self.log.debug(entity_data)
            self.log.debug(entity_type)

            if entity_type.lower() == 'project':
                query = 'Project where full_name is "{}"'.format(entity_name)
                entity = self.session.query(query).one()
                self.ft_project = entity
                self.task_types = self.get_all_task_types(entity)

            elif self.ft_project is None or parent is None:
                raise AssertionError(
                    "Collected items are not in right order!"
                )

            # try to find if entity already exists
            else:
                query = (
                    'TypedContext where name is "{0}" and '
                    'project_id is "{1}"'
                ).format(entity_name, self.ft_project["id"])
                try:
                    entity = self.session.query(query).one()
                except Exception:
                    entity = None

            # Create entity if not exists
            if entity is None:
                entity = self.create_entity(
                    name=entity_name,
                    type=entity_type,
                    parent=parent
                )
            # self.log.info('entity: {}'.format(dict(entity)))
            # CUSTOM ATTRIBUTES
            custom_attributes = entity_data.get('custom_attributes', [])
            instances = [
                i for i in self.context if i.data['asset'] in entity['name']
            ]
            for key in custom_attributes:
                assert (key in entity['custom_attributes']), (
                    'Missing custom attribute key: `{0}` in attrs: '
                    '`{1}`'.format(key, entity['custom_attributes'].keys())
                )

                entity['custom_attributes'][key] = custom_attributes[key]

                for instance in instances:
                    instance.data['ftrackEntity'] = entity

                try:
                    self.session.commit()
                except Exception:
                    tp, value, tb = sys.exc_info()
                    self.session.rollback()
                    self.session._configure_locations()
                    six.reraise(tp, value, tb)

            # TASKS
            tasks = entity_data.get('tasks', [])
            existing_tasks = []
            tasks_to_create = []
            for child in entity['children']:
                if child.entity_type.lower() == 'task':
                    existing_tasks.append(child['name'].lower())
                    # existing_tasks.append(child['type']['name'])

            for task in tasks:
                if task.lower() in existing_tasks:
                    print("Task {} already exists".format(task))
                    continue
                tasks_to_create.append(task)

            for task in tasks_to_create:
                self.create_task(
                    name=task,
                    task_type=task,
                    parent=entity
                )
                try:
                    self.session.commit()
                except Exception:
                    tp, value, tb = sys.exc_info()
                    self.session.rollback()
                    self.session._configure_locations()
                    six.reraise(tp, value, tb)

            # Incoming links.
            self.create_links(entity_data, entity)
            try:
                self.session.commit()
            except Exception:
                tp, value, tb = sys.exc_info()
                self.session.rollback()
                self.session._configure_locations()
                six.reraise(tp, value, tb)

            # Create notes.
            user = self.session.query(
                "User where username is \"{}\"".format(self.session.api_user)
            ).first()
            if user:
                for comment in entity_data.get("comments", []):
                    entity.create_note(comment, user)
            else:
                self.log.warning(
                    "Was not able to query current User {}".format(
                        self.session.api_user
                    )
                )
            try:
                self.session.commit()
            except Exception:
                tp, value, tb = sys.exc_info()
                self.session.rollback()
<<<<<<< HEAD
=======
                self.session._configure_locations()
>>>>>>> 33b90bd1
                six.reraise(tp, value, tb)

            # Import children.
            if 'childs' in entity_data:
                self.import_to_ftrack(
                    entity_data['childs'], entity)

    def create_links(self, entity_data, entity):
        # Clear existing links.
        for link in entity.get("incoming_links", []):
            self.session.delete(link)
            try:
                self.session.commit()
            except Exception:
                tp, value, tb = sys.exc_info()
                self.session.rollback()
                self.session._configure_locations()
                six.reraise(tp, value, tb)

        # Create new links.
        for input in entity_data.get("inputs", []):
            input_id = io.find_one({"_id": input})["data"]["ftrackId"]
            assetbuild = self.session.get("AssetBuild", input_id)
            self.log.debug(
                "Creating link from {0} to {1}".format(
                    assetbuild["name"], entity["name"]
                )
            )
            self.session.create(
                "TypedContextLink", {"from": assetbuild, "to": entity}
            )

    def get_all_task_types(self, project):
        tasks = {}
        proj_template = project['project_schema']
        temp_task_types = proj_template['_task_type_schema']['types']

        for type in temp_task_types:
            if type['name'] not in tasks:
                tasks[type['name']] = type

        return tasks

    def create_task(self, name, task_type, parent):
        task = self.session.create('Task', {
            'name': name,
            'parent': parent
        })
        # TODO not secured!!! - check if task_type exists
        self.log.info(task_type)
        self.log.info(self.task_types)
        task['type'] = self.task_types[task_type]

        try:
            self.session.commit()
        except Exception:
            tp, value, tb = sys.exc_info()
            self.session.rollback()
            self.session._configure_locations()
            six.reraise(tp, value, tb)

        return task

    def create_entity(self, name, type, parent):
        entity = self.session.create(type, {
            'name': name,
            'parent': parent
        })
        try:
            self.session.commit()
        except Exception:
            tp, value, tb = sys.exc_info()
            self.session.rollback()
            self.session._configure_locations()
            six.reraise(tp, value, tb)

        return entity

    def auto_sync_off(self, project):
        project["custom_attributes"][CUST_ATTR_AUTO_SYNC] = False

        self.log.info("Ftrack autosync swithed off")

        try:
            self.session.commit()
        except Exception:
            tp, value, tb = sys.exc_info()
            self.session.rollback()
            self.session._configure_locations()
            six.reraise(tp, value, tb)

    def auto_sync_on(self, project):

        project["custom_attributes"][CUST_ATTR_AUTO_SYNC] = True

        self.log.info("Ftrack autosync swithed on")

        try:
            self.session.commit()
        except Exception:
            tp, value, tb = sys.exc_info()
            self.session.rollback()
            self.session._configure_locations()
            six.reraise(tp, value, tb)<|MERGE_RESOLUTION|>--- conflicted
+++ resolved
@@ -190,10 +190,7 @@
             except Exception:
                 tp, value, tb = sys.exc_info()
                 self.session.rollback()
-<<<<<<< HEAD
-=======
                 self.session._configure_locations()
->>>>>>> 33b90bd1
                 six.reraise(tp, value, tb)
 
             # Import children.
