--- conflicted
+++ resolved
@@ -279,13 +279,10 @@
                                 "tags": new_tags,
                                 "outputName": name,
                                 "codec": codec_args,
-<<<<<<< HEAD
                                 "_profile": profile,
                                 "anatomy_template": "render"
-=======
+                                "resolutionWidth": resolution_height
                                 "resolutionWidth": resolution_width,
-                                "resolutionWidth": resolution_height
->>>>>>> 06ed617d
                             })
                             if repre_new.get('preview'):
                                 repre_new.pop("preview")
