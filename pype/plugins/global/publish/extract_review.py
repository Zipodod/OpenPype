import os
import pyblish.api
import clique
import pype.api


class ExtractReview(pyblish.api.InstancePlugin):
    """Extracting Review mov file for Ftrack

    Compulsory attribute of representation is tags list with "review",
    otherwise the representation is ignored.

    All new represetnations are created and encoded by ffmpeg following
    presets found in `pype-config/presets/plugins/global/publish.json:ExtractReview:outputs`. To change the file extension
    filter values use preset's attributes `ext_filter`
    """

    label = "Extract Review"
    order = pyblish.api.ExtractorOrder + 0.02
    families = ["review"]
    hosts = ["nuke", "maya", "shell"]

    outputs = {}
    ext_filter = []

    def process(self, instance):
        to_width = 1920
        to_height = 1080

        output_profiles = self.outputs or {}

        inst_data = instance.data
        fps = inst_data.get("fps")
        start_frame = inst_data.get("frameStart")
        resolution_width = inst_data.get("resolutionWidth", to_width)
        resolution_height = inst_data.get("resolutionHeight", to_height)
        pixel_aspect = inst_data.get("pixelAspect", 1)
        self.log.debug("Families In: `{}`".format(inst_data["families"]))

        # get representation and loop them
        representations = inst_data["representations"]

        # filter out mov and img sequences
        representations_new = representations[:]
        for repre in representations:
            if repre['ext'] not in self.ext_filter:
                continue

            tags = repre.get("tags", [])

            if "thumbnail" in tags:
                continue

            self.log.info("Try repre: {}".format(repre))

            if "review" not in tags:
                continue

            staging_dir = repre["stagingDir"]

            # iterating preset output profiles
            for name, profile in output_profiles.items():
                repre_new = repre.copy()
                ext = profile.get("ext", None)
                p_tags = profile.get('tags', [])
                self.log.info("p_tags: `{}`".format(p_tags))

                # adding control for presets to be sequence
                # or single file
                is_sequence = ("sequence" in p_tags) and (ext in (
                    "png", "jpg", "jpeg"))

                self.log.debug("Profile name: {}".format(name))

                if not ext:
                    ext = "mov"
                    self.log.warning(
                        str("`ext` attribute not in output "
                            "profile. Setting to default ext: `mov`"))

                self.log.debug(
                    "instance.families: {}".format(
                        instance.data['families']))
                self.log.debug(
                    "profile.families: {}".format(profile['families']))

                profile_family_check = False
                for _family in profile['families']:
                    if _family in instance.data['families']:
                        profile_family_check = True
                        break

                if not profile_family_check:
                    continue

                if isinstance(repre["files"], list):
                    collections, remainder = clique.assemble(
                        repre["files"])

                    full_input_path = os.path.join(
                        staging_dir, collections[0].format(
                            '{head}{padding}{tail}')
                    )

<<<<<<< HEAD
                        self.log.debug(
                            "instance.families: {}".format(
                                instance.data['families']))
                        self.log.debug(
                            "profile.families: {}".format(profile['families']))

                        if any(item in instance.data['families'] for item in profile['families']):
                            if isinstance(repre["files"], list):
                                collections, remainder = clique.assemble(
                                    repre["files"])

                                full_input_path = os.path.join(
                                    staging_dir, collections[0].format(
                                        '{head}{padding}{tail}')
                                )

                                filename = collections[0].format('{head}')
                                if filename.endswith('.'):
                                    filename = filename[:-1]
                            else:
                                full_input_path = os.path.join(
                                    staging_dir, repre["files"])
                                filename = repre["files"].split(".")[0]

                            repr_file = filename + "_{0}.{1}".format(name, ext)
                            full_output_path = os.path.join(
                                staging_dir, repr_file)

                            if is_sequence:
                                filename_base = filename + "_{0}".format(name)
                                repr_file = filename_base + ".%08d.{0}".format(
                                    ext)
                                repre_new["sequence_file"] = repr_file
                                full_output_path = os.path.join(
                                    staging_dir, filename_base, repr_file)

                            self.log.info("input {}".format(full_input_path))
                            self.log.info("output {}".format(full_output_path))

                            new_tags = [x for x in tags if x != "delete"]

                            # add families
                            [instance.data["families"].append(t)
                                for t in p_tags
                                if t not in instance.data["families"]]

                            # add to
                            [new_tags.append(t) for t in p_tags
                             if t not in new_tags]

                            self.log.info("new_tags: `{}`".format(new_tags))

                            input_args = []

                            # overrides output file
                            input_args.append("-y")

                            # preset's input data
                            input_args.extend(profile.get('input', []))

                            # necessary input data
                            # adds start arg only if image sequence
                            if isinstance(repre["files"], list):
                                input_args.append(
                                    "-start_number {0} -framerate {1}".format(
                                        start_frame, fps))

                            input_args.append("-i {}".format(full_input_path))

                            for audio in instance.data.get("audio", []):
                                offset_frames = (
                                    instance.data.get("startFrameReview") -
                                    audio["offset"]
                                )
                                offset_seconds = offset_frames / fps

                                if offset_seconds > 0:
                                    input_args.append("-ss")
                                else:
                                    input_args.append("-itsoffset")

                                    input_args.append(str(abs(offset_seconds)))

                                    input_args.extend(
                                        ["-i", audio["filename"]]
                                    )

                                    # Need to merge audio if there are more
                                    # than 1 input.
                                    if len(instance.data["audio"]) > 1:
                                        input_args.extend(
                                            [
                                                "-filter_complex",
                                                "amerge",
                                                "-ac",
                                                "2"
                                            ]
                                        )

                            output_args = []
                            codec_args = profile.get('codec', [])
                            output_args.extend(codec_args)
                            # preset's output data
                            output_args.extend(profile.get('output', []))

                            # defining image ratios
                            resolution_ratio = float(resolution_width / (
                                resolution_height * pixel_aspect))
                            delivery_ratio = float(to_width) / float(to_height)
                            self.log.debug(resolution_ratio)
                            self.log.debug(delivery_ratio)

                            # get scale factor
                            scale_factor = to_height / (
                                resolution_height * pixel_aspect)
                            self.log.debug(scale_factor)

                            # letter_box
                            lb = profile.get('letter_box', 0)
                            if lb != 0:
                                ffmpet_width = to_width
                                ffmpet_height = to_height
                                if "reformat" not in p_tags:
                                    lb /= pixel_aspect
                                    if resolution_ratio != delivery_ratio:
                                        ffmpet_width = resolution_width
                                        ffmpet_height = int(
                                            resolution_height * pixel_aspect)
                                else:
                                    if resolution_ratio != delivery_ratio:
                                        lb /= scale_factor
                                    else:
                                        lb /= pixel_aspect

                                output_args.append(str(
                                    "-filter:v scale={0}x{1}:flags=lanczos,"
                                    "setsar=1,drawbox=0:0:iw:"
                                    "round((ih-(iw*(1/{2})))/2):t=fill:"
                                    "c=black,drawbox=0:ih-round((ih-(iw*("
                                    "1/{2})))/2):iw:round((ih-(iw*(1/{2})))"
                                    "/2):t=fill:c=black").format(
                                        ffmpet_width, ffmpet_height, lb))

                            # In case audio is longer than video.
                            output_args.append("-shortest")

                            # output filename
                            output_args.append(full_output_path)

                            self.log.debug(
                                "__ pixel_aspect: `{}`".format(pixel_aspect))
                            self.log.debug(
                                "__ resolution_width: `{}`".format(
                                    resolution_width))
                            self.log.debug(
                                "__ resolution_height: `{}`".format(
                                    resolution_height))

                            # scaling none square pixels and 1920 width
                            if "reformat" in p_tags:
                                if resolution_ratio < delivery_ratio:
                                    self.log.debug("lower then delivery")
                                    width_scale = int(to_width * scale_factor)
                                    width_half_pad = int((
                                        to_width - width_scale)/2)
                                    height_scale = to_height
                                    height_half_pad = 0
                                else:
                                    self.log.debug("heigher then delivery")
                                    width_scale = to_width
                                    width_half_pad = 0
                                    scale_factor = float(to_width) / float(
                                        resolution_width)
                                    self.log.debug(scale_factor)
                                    height_scale = int(
                                        resolution_height * scale_factor)
                                    height_half_pad = int(
                                        (to_height - height_scale)/2)

                                self.log.debug(
                                    "__ width_scale: `{}`".format(width_scale))
                                self.log.debug(
                                    "__ width_half_pad: `{}`".format(
                                        width_half_pad))
                                self.log.debug(
                                    "__ height_scale: `{}`".format(
                                        height_scale))
                                self.log.debug(
                                    "__ height_half_pad: `{}`".format(
                                        height_half_pad))

                                scaling_arg = str(
                                    "scale={0}x{1}:flags=lanczos,"
                                    "pad={2}:{3}:{4}:{5}:black,setsar=1"
                                        ).format(width_scale, height_scale,
                                                 to_width, to_height,
                                                 width_half_pad,
                                                 height_half_pad
                                                 )

                                vf_back = self.add_video_filter_args(
                                    output_args, scaling_arg)
                                # add it to output_args
                                output_args.insert(0, vf_back)

                            # baking lut file application
                            lut_path = instance.data.get("lutPath")
                            if lut_path and ("bake-lut" in p_tags):
                                # removing Gama info as it is all baked in lut
                                gamma = next((g for g in input_args
                                              if "-gamma" in g), None)
                                if gamma:
                                    input_args.remove(gamma)

                                # create lut argument
                                lut_arg = "lut3d=file='{}'".format(
                                    lut_path.replace(
                                        "\\", "/").replace(":/", "\\:/")
                                        )
                                lut_arg += ",colormatrix=bt601:bt709"

                                vf_back = self.add_video_filter_args(
                                    output_args, lut_arg)
                                # add it to output_args
                                output_args.insert(0, vf_back)
                                self.log.info("Added Lut to ffmpeg command")
                                self.log.debug(
                                    "_ output_args: `{}`".format(output_args))

                            if is_sequence:
                                stg_dir = os.path.dirname(full_output_path)

                                if not os.path.exists(stg_dir):
                                    self.log.debug(
                                        "creating dir: {}".format(stg_dir))
                                    os.mkdir(stg_dir)

                            ffmpeg_path = (
                                pype.lib.get_ffmpeg_tool_path("ffmpeg")
                            )
                            mov_args = [
                                ffmpeg_path,
                                " ".join(input_args),
                                " ".join(output_args)
                            ]
                            subprcs_cmd = " ".join(mov_args)

                            # run subprocess
                            self.log.debug("Executing: {}".format(subprcs_cmd))
                            output = pype.api.subprocess(subprcs_cmd)
                            self.log.debug("Output: {}".format(output))

                            # create representation data
                            repre_new.update({
                                'name': name,
                                'ext': ext,
                                'files': repr_file,
                                "tags": new_tags,
                                "outputName": name,
                                "codec": codec_args,
                                "_profile": profile,
                                "resolutionHeight": resolution_height,
                                "resolutionWidth": resolution_width,
                            })
                            if is_sequence:
                                repre_new.update({
                                    "stagingDir": stg_dir,
                                    "files": os.listdir(stg_dir)
                                })

                            if repre_new.get('preview'):
                                repre_new.pop("preview")
                            if repre_new.get('thumbnail'):
                                repre_new.pop("thumbnail")

                            # adding representation
                            self.log.debug("Adding: {}".format(repre_new))
                            representations_new.append(repre_new)
=======
                    filename = collections[0].format('{head}')
                    if filename.endswith('.'):
                        filename = filename[:-1]
>>>>>>> f5099693
                else:
                    full_input_path = os.path.join(
                        staging_dir, repre["files"])
                    filename = repre["files"].split(".")[0]

                repr_file = filename + "_{0}.{1}".format(name, ext)
                full_output_path = os.path.join(
                    staging_dir, repr_file)

                if is_sequence:
                    filename_base = filename + "_{0}".format(name)
                    repr_file = filename_base + ".%08d.{0}".format(
                        ext)
                    repre_new["sequence_file"] = repr_file
                    full_output_path = os.path.join(
                        staging_dir, filename_base, repr_file)

                self.log.info("input {}".format(full_input_path))
                self.log.info("output {}".format(full_output_path))

                new_tags = [x for x in tags if x != "delete"]

                # add families
                [instance.data["families"].append(t)
                    for t in p_tags
                    if t not in instance.data["families"]]

                # add to
                [new_tags.append(t) for t in p_tags
                 if t not in new_tags]

                self.log.info("new_tags: `{}`".format(new_tags))

                input_args = []

                # overrides output file
                input_args.append("-y")

                # preset's input data
                input_args.extend(profile.get('input', []))

                # necessary input data
                # adds start arg only if image sequence
                if isinstance(repre["files"], list):
                    input_args.append(
                        "-start_number {0} -framerate {1}".format(
                            start_frame, fps))

                input_args.append("-i {}".format(full_input_path))

                for audio in instance.data.get("audio", []):
                    offset_frames = (
                        instance.data.get("startFrameReview") -
                        audio["offset"]
                    )
                    offset_seconds = offset_frames / fps

                    if offset_seconds > 0:
                        input_args.append("-ss")
                    else:
                        input_args.append("-itsoffset")

                        input_args.append(str(abs(offset_seconds)))

                        input_args.extend(
                            ["-i", audio["filename"]]
                        )

                        # Need to merge audio if there are more
                        # than 1 input.
                        if len(instance.data["audio"]) > 1:
                            input_args.extend(
                                [
                                    "-filter_complex",
                                    "amerge",
                                    "-ac",
                                    "2"
                                ]
                            )

                output_args = []
                codec_args = profile.get('codec', [])
                output_args.extend(codec_args)
                # preset's output data
                output_args.extend(profile.get('output', []))

                # defining image ratios
                resolution_ratio = float(resolution_width / (
                    resolution_height * pixel_aspect))
                delivery_ratio = float(to_width) / float(to_height)
                self.log.debug(resolution_ratio)
                self.log.debug(delivery_ratio)

                # get scale factor
                scale_factor = to_height / (
                    resolution_height * pixel_aspect)
                self.log.debug(scale_factor)

                # letter_box
                lb = profile.get('letter_box', 0)
                if lb != 0:
                    ffmpet_width = to_width
                    ffmpet_height = to_height
                    if "reformat" not in p_tags:
                        lb /= pixel_aspect
                        if resolution_ratio != delivery_ratio:
                            ffmpet_width = resolution_width
                            ffmpet_height = int(
                                resolution_height * pixel_aspect)
                    else:
                        if resolution_ratio != delivery_ratio:
                            lb /= scale_factor
                        else:
                            lb /= pixel_aspect

                    output_args.append(str(
                        "-filter:v scale={0}x{1}:flags=lanczos,"
                        "setsar=1,drawbox=0:0:iw:"
                        "round((ih-(iw*(1/{2})))/2):t=fill:"
                        "c=black,drawbox=0:ih-round((ih-(iw*("
                        "1/{2})))/2):iw:round((ih-(iw*(1/{2})))"
                        "/2):t=fill:c=black").format(
                            ffmpet_width, ffmpet_height, lb))

                # In case audio is longer than video.
                output_args.append("-shortest")

                # output filename
                output_args.append(full_output_path)

                self.log.debug(
                    "__ pixel_aspect: `{}`".format(pixel_aspect))
                self.log.debug(
                    "__ resolution_width: `{}`".format(
                        resolution_width))
                self.log.debug(
                    "__ resolution_height: `{}`".format(
                        resolution_height))

                # scaling none square pixels and 1920 width
                if "reformat" in p_tags:
                    if resolution_ratio < delivery_ratio:
                        self.log.debug("lower then delivery")
                        width_scale = int(to_width * scale_factor)
                        width_half_pad = int((
                            to_width - width_scale)/2)
                        height_scale = to_height
                        height_half_pad = 0
                    else:
                        self.log.debug("heigher then delivery")
                        width_scale = to_width
                        width_half_pad = 0
                        scale_factor = float(to_width) / float(
                            resolution_width)
                        self.log.debug(scale_factor)
                        height_scale = int(
                            resolution_height * scale_factor)
                        height_half_pad = int(
                            (to_height - height_scale)/2)

                    self.log.debug(
                        "__ width_scale: `{}`".format(width_scale))
                    self.log.debug(
                        "__ width_half_pad: `{}`".format(
                            width_half_pad))
                    self.log.debug(
                        "__ height_scale: `{}`".format(
                            height_scale))
                    self.log.debug(
                        "__ height_half_pad: `{}`".format(
                            height_half_pad))

                    scaling_arg = str(
                        "scale={0}x{1}:flags=lanczos,"
                        "pad={2}:{3}:{4}:{5}:black,setsar=1"
                            ).format(width_scale, height_scale,
                                     to_width, to_height,
                                     width_half_pad,
                                     height_half_pad
                                     )

                    vf_back = self.add_video_filter_args(
                        output_args, scaling_arg)
                    # add it to output_args
                    output_args.insert(0, vf_back)

                # baking lut file application
                lut_path = instance.data.get("lutPath")
                if lut_path and ("bake-lut" in p_tags):
                    # removing Gama info as it is all baked in lut
                    gamma = next((g for g in input_args
                                  if "-gamma" in g), None)
                    if gamma:
                        input_args.remove(gamma)

                    # create lut argument
                    lut_arg = "lut3d=file='{}'".format(
                        lut_path.replace(
                            "\\", "/").replace(":/", "\\:/")
                            )
                    lut_arg += ",colormatrix=bt601:bt709"

                    vf_back = self.add_video_filter_args(
                        output_args, lut_arg)
                    # add it to output_args
                    output_args.insert(0, vf_back)
                    self.log.info("Added Lut to ffmpeg command")
                    self.log.debug(
                        "_ output_args: `{}`".format(output_args))

                if is_sequence:
                    stg_dir = os.path.dirname(full_output_path)

                    if not os.path.exists(stg_dir):
                        self.log.debug(
                            "creating dir: {}".format(stg_dir))
                        os.mkdir(stg_dir)

                mov_args = [
                    os.path.join(
                        os.environ.get(
                            "FFMPEG_PATH",
                            ""), "ffmpeg"),
                    " ".join(input_args),
                    " ".join(output_args)
                ]
                subprcs_cmd = " ".join(mov_args)

                # run subprocess
                self.log.debug("Executing: {}".format(subprcs_cmd))
                output = pype.api.subprocess(subprcs_cmd)
                self.log.debug("Output: {}".format(output))

                # create representation data
                repre_new.update({
                    'name': name,
                    'ext': ext,
                    'files': repr_file,
                    "tags": new_tags,
                    "outputName": name,
                    "codec": codec_args,
                    "_profile": profile,
                    "resolutionHeight": resolution_height,
                    "resolutionWidth": resolution_width,
                })
                if is_sequence:
                    repre_new.update({
                        "stagingDir": stg_dir,
                        "files": os.listdir(stg_dir)
                    })

                if repre_new.get('preview'):
                    repre_new.pop("preview")
                if repre_new.get('thumbnail'):
                    repre_new.pop("thumbnail")

                # adding representation
                self.log.debug("Adding: {}".format(repre_new))
                representations_new.append(repre_new)

        for repre in representations_new:
            if "delete" in repre.get("tags", []):
                representations_new.remove(repre)

        self.log.debug(
            "new representations: {}".format(representations_new))
        instance.data["representations"] = representations_new

        self.log.debug("Families Out: `{}`".format(instance.data["families"]))

    def add_video_filter_args(self, args, inserting_arg):
        """
        Fixing video filter argumets to be one long string

        Args:
            args (list): list of string arguments
            inserting_arg (str): string argument we want to add
                                 (without flag `-vf`)

        Returns:
            str: long joined argument to be added back to list of arguments

        """
        # find all video format settings
        vf_settings = [p for p in args
                       for v in ["-filter:v", "-vf"]
                       if v in p]
        self.log.debug("_ vf_settings: `{}`".format(vf_settings))

        # remove them from output args list
        for p in vf_settings:
            self.log.debug("_ remove p: `{}`".format(p))
            args.remove(p)
            self.log.debug("_ args: `{}`".format(args))

        # strip them from all flags
        vf_fixed = [p.replace("-vf ", "").replace("-filter:v ", "")
                    for p in vf_settings]

        self.log.debug("_ vf_fixed: `{}`".format(vf_fixed))
        vf_fixed.insert(0, inserting_arg)
        self.log.debug("_ vf_fixed: `{}`".format(vf_fixed))
        # create new video filter setting
        vf_back = "-vf " + ",".join(vf_fixed)

        return vf_back<|MERGE_RESOLUTION|>--- conflicted
+++ resolved
@@ -102,290 +102,9 @@
                             '{head}{padding}{tail}')
                     )
 
-<<<<<<< HEAD
-                        self.log.debug(
-                            "instance.families: {}".format(
-                                instance.data['families']))
-                        self.log.debug(
-                            "profile.families: {}".format(profile['families']))
-
-                        if any(item in instance.data['families'] for item in profile['families']):
-                            if isinstance(repre["files"], list):
-                                collections, remainder = clique.assemble(
-                                    repre["files"])
-
-                                full_input_path = os.path.join(
-                                    staging_dir, collections[0].format(
-                                        '{head}{padding}{tail}')
-                                )
-
-                                filename = collections[0].format('{head}')
-                                if filename.endswith('.'):
-                                    filename = filename[:-1]
-                            else:
-                                full_input_path = os.path.join(
-                                    staging_dir, repre["files"])
-                                filename = repre["files"].split(".")[0]
-
-                            repr_file = filename + "_{0}.{1}".format(name, ext)
-                            full_output_path = os.path.join(
-                                staging_dir, repr_file)
-
-                            if is_sequence:
-                                filename_base = filename + "_{0}".format(name)
-                                repr_file = filename_base + ".%08d.{0}".format(
-                                    ext)
-                                repre_new["sequence_file"] = repr_file
-                                full_output_path = os.path.join(
-                                    staging_dir, filename_base, repr_file)
-
-                            self.log.info("input {}".format(full_input_path))
-                            self.log.info("output {}".format(full_output_path))
-
-                            new_tags = [x for x in tags if x != "delete"]
-
-                            # add families
-                            [instance.data["families"].append(t)
-                                for t in p_tags
-                                if t not in instance.data["families"]]
-
-                            # add to
-                            [new_tags.append(t) for t in p_tags
-                             if t not in new_tags]
-
-                            self.log.info("new_tags: `{}`".format(new_tags))
-
-                            input_args = []
-
-                            # overrides output file
-                            input_args.append("-y")
-
-                            # preset's input data
-                            input_args.extend(profile.get('input', []))
-
-                            # necessary input data
-                            # adds start arg only if image sequence
-                            if isinstance(repre["files"], list):
-                                input_args.append(
-                                    "-start_number {0} -framerate {1}".format(
-                                        start_frame, fps))
-
-                            input_args.append("-i {}".format(full_input_path))
-
-                            for audio in instance.data.get("audio", []):
-                                offset_frames = (
-                                    instance.data.get("startFrameReview") -
-                                    audio["offset"]
-                                )
-                                offset_seconds = offset_frames / fps
-
-                                if offset_seconds > 0:
-                                    input_args.append("-ss")
-                                else:
-                                    input_args.append("-itsoffset")
-
-                                    input_args.append(str(abs(offset_seconds)))
-
-                                    input_args.extend(
-                                        ["-i", audio["filename"]]
-                                    )
-
-                                    # Need to merge audio if there are more
-                                    # than 1 input.
-                                    if len(instance.data["audio"]) > 1:
-                                        input_args.extend(
-                                            [
-                                                "-filter_complex",
-                                                "amerge",
-                                                "-ac",
-                                                "2"
-                                            ]
-                                        )
-
-                            output_args = []
-                            codec_args = profile.get('codec', [])
-                            output_args.extend(codec_args)
-                            # preset's output data
-                            output_args.extend(profile.get('output', []))
-
-                            # defining image ratios
-                            resolution_ratio = float(resolution_width / (
-                                resolution_height * pixel_aspect))
-                            delivery_ratio = float(to_width) / float(to_height)
-                            self.log.debug(resolution_ratio)
-                            self.log.debug(delivery_ratio)
-
-                            # get scale factor
-                            scale_factor = to_height / (
-                                resolution_height * pixel_aspect)
-                            self.log.debug(scale_factor)
-
-                            # letter_box
-                            lb = profile.get('letter_box', 0)
-                            if lb != 0:
-                                ffmpet_width = to_width
-                                ffmpet_height = to_height
-                                if "reformat" not in p_tags:
-                                    lb /= pixel_aspect
-                                    if resolution_ratio != delivery_ratio:
-                                        ffmpet_width = resolution_width
-                                        ffmpet_height = int(
-                                            resolution_height * pixel_aspect)
-                                else:
-                                    if resolution_ratio != delivery_ratio:
-                                        lb /= scale_factor
-                                    else:
-                                        lb /= pixel_aspect
-
-                                output_args.append(str(
-                                    "-filter:v scale={0}x{1}:flags=lanczos,"
-                                    "setsar=1,drawbox=0:0:iw:"
-                                    "round((ih-(iw*(1/{2})))/2):t=fill:"
-                                    "c=black,drawbox=0:ih-round((ih-(iw*("
-                                    "1/{2})))/2):iw:round((ih-(iw*(1/{2})))"
-                                    "/2):t=fill:c=black").format(
-                                        ffmpet_width, ffmpet_height, lb))
-
-                            # In case audio is longer than video.
-                            output_args.append("-shortest")
-
-                            # output filename
-                            output_args.append(full_output_path)
-
-                            self.log.debug(
-                                "__ pixel_aspect: `{}`".format(pixel_aspect))
-                            self.log.debug(
-                                "__ resolution_width: `{}`".format(
-                                    resolution_width))
-                            self.log.debug(
-                                "__ resolution_height: `{}`".format(
-                                    resolution_height))
-
-                            # scaling none square pixels and 1920 width
-                            if "reformat" in p_tags:
-                                if resolution_ratio < delivery_ratio:
-                                    self.log.debug("lower then delivery")
-                                    width_scale = int(to_width * scale_factor)
-                                    width_half_pad = int((
-                                        to_width - width_scale)/2)
-                                    height_scale = to_height
-                                    height_half_pad = 0
-                                else:
-                                    self.log.debug("heigher then delivery")
-                                    width_scale = to_width
-                                    width_half_pad = 0
-                                    scale_factor = float(to_width) / float(
-                                        resolution_width)
-                                    self.log.debug(scale_factor)
-                                    height_scale = int(
-                                        resolution_height * scale_factor)
-                                    height_half_pad = int(
-                                        (to_height - height_scale)/2)
-
-                                self.log.debug(
-                                    "__ width_scale: `{}`".format(width_scale))
-                                self.log.debug(
-                                    "__ width_half_pad: `{}`".format(
-                                        width_half_pad))
-                                self.log.debug(
-                                    "__ height_scale: `{}`".format(
-                                        height_scale))
-                                self.log.debug(
-                                    "__ height_half_pad: `{}`".format(
-                                        height_half_pad))
-
-                                scaling_arg = str(
-                                    "scale={0}x{1}:flags=lanczos,"
-                                    "pad={2}:{3}:{4}:{5}:black,setsar=1"
-                                        ).format(width_scale, height_scale,
-                                                 to_width, to_height,
-                                                 width_half_pad,
-                                                 height_half_pad
-                                                 )
-
-                                vf_back = self.add_video_filter_args(
-                                    output_args, scaling_arg)
-                                # add it to output_args
-                                output_args.insert(0, vf_back)
-
-                            # baking lut file application
-                            lut_path = instance.data.get("lutPath")
-                            if lut_path and ("bake-lut" in p_tags):
-                                # removing Gama info as it is all baked in lut
-                                gamma = next((g for g in input_args
-                                              if "-gamma" in g), None)
-                                if gamma:
-                                    input_args.remove(gamma)
-
-                                # create lut argument
-                                lut_arg = "lut3d=file='{}'".format(
-                                    lut_path.replace(
-                                        "\\", "/").replace(":/", "\\:/")
-                                        )
-                                lut_arg += ",colormatrix=bt601:bt709"
-
-                                vf_back = self.add_video_filter_args(
-                                    output_args, lut_arg)
-                                # add it to output_args
-                                output_args.insert(0, vf_back)
-                                self.log.info("Added Lut to ffmpeg command")
-                                self.log.debug(
-                                    "_ output_args: `{}`".format(output_args))
-
-                            if is_sequence:
-                                stg_dir = os.path.dirname(full_output_path)
-
-                                if not os.path.exists(stg_dir):
-                                    self.log.debug(
-                                        "creating dir: {}".format(stg_dir))
-                                    os.mkdir(stg_dir)
-
-                            ffmpeg_path = (
-                                pype.lib.get_ffmpeg_tool_path("ffmpeg")
-                            )
-                            mov_args = [
-                                ffmpeg_path,
-                                " ".join(input_args),
-                                " ".join(output_args)
-                            ]
-                            subprcs_cmd = " ".join(mov_args)
-
-                            # run subprocess
-                            self.log.debug("Executing: {}".format(subprcs_cmd))
-                            output = pype.api.subprocess(subprcs_cmd)
-                            self.log.debug("Output: {}".format(output))
-
-                            # create representation data
-                            repre_new.update({
-                                'name': name,
-                                'ext': ext,
-                                'files': repr_file,
-                                "tags": new_tags,
-                                "outputName": name,
-                                "codec": codec_args,
-                                "_profile": profile,
-                                "resolutionHeight": resolution_height,
-                                "resolutionWidth": resolution_width,
-                            })
-                            if is_sequence:
-                                repre_new.update({
-                                    "stagingDir": stg_dir,
-                                    "files": os.listdir(stg_dir)
-                                })
-
-                            if repre_new.get('preview'):
-                                repre_new.pop("preview")
-                            if repre_new.get('thumbnail'):
-                                repre_new.pop("thumbnail")
-
-                            # adding representation
-                            self.log.debug("Adding: {}".format(repre_new))
-                            representations_new.append(repre_new)
-=======
                     filename = collections[0].format('{head}')
                     if filename.endswith('.'):
                         filename = filename[:-1]
->>>>>>> f5099693
                 else:
                     full_input_path = os.path.join(
                         staging_dir, repre["files"])
