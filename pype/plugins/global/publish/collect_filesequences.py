--- conflicted
+++ resolved
@@ -260,24 +260,18 @@
 
                 # take out review family if mov path
                 # this will make imagesequence none review
-<<<<<<< HEAD
-=======
                 frame_start = data.get("frameStart")
                 frame_end = data.get("frameEnd")
 
->>>>>>> a84ac3b2
                 if baked_mov_path:
                     self.log.info(
                         "Baked mov is available {}".format(
                             baked_mov_path))
                     families.append("review")
 
-<<<<<<< HEAD
-=======
                 if "slate" in families:
                     frame_start -= 1
 
->>>>>>> a84ac3b2
                 self.log.info(
                     "Adding representations to subset {}".format(
                         subset))
@@ -301,12 +295,8 @@
                         "pixelAspect": pixel_aspect,
                         "resolutionWidth": resolution_width,
                         "resolutionHeight": resolution_height,
-<<<<<<< HEAD
-                        "slateFrame": slate_frame
-=======
                         "slateFrame": slate_frame,
                         "version": version
->>>>>>> a84ac3b2
                     }
                 )
 
