--- conflicted
+++ resolved
@@ -237,14 +237,11 @@
         environment["PYPE_METADATA_FILE"] = metadata_path
         environment["AVALON_PROJECT"] = io.Session["AVALON_PROJECT"]
         environment["PYPE_LOG_NO_COLORS"] = "1"
-<<<<<<< HEAD
-=======
         try:
             environment["PYPE_PYTHON_EXE"] = os.environ["PYPE_PYTHON_EXE"]
         except KeyError:
             # PYPE_PYTHON_EXE not set
             pass
->>>>>>> 0dc4e993
         i = 0
         for index, key in enumerate(environment):
             if key.upper() in self.enviro_filter:
