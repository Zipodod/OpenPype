# -*- coding: utf-8 -*-
"""Submit publishing job to farm."""

import os
import json
import re
from copy import copy

from avalon import api, io
from avalon.vendor import requests, clique

import pyblish.api


def _get_script(path):

    # pass input path if exists
    if path:
        if os.path.exists(path):
            return str(path)
        else:
            raise

    """Get path to the image sequence script."""
    try:
        from pathlib import Path
    except ImportError:
        from pathlib2 import Path

    try:
        from pype.scripts import publish_filesequence
    except Exception:
        assert False, "Expected module 'publish_deadline'to be available"

    module_path = publish_filesequence.__file__
    if module_path.endswith(".pyc"):
        module_path = module_path[: -len(".pyc")] + ".py"

    path = Path(os.path.normpath(module_path)).resolve(strict=True)
    assert path is not None, ("Cannot determine path")

    return str(path)


def get_latest_version(asset_name, subset_name, family):
    """Retrieve latest files concerning extendFrame feature."""
    # Get asset
    asset_name = io.find_one(
        {"type": "asset", "name": asset_name}, projection={"name": True}
    )

    subset = io.find_one(
        {"type": "subset", "name": subset_name, "parent": asset_name["_id"]},
        projection={"_id": True, "name": True},
    )

    # Check if subsets actually exists (pre-run check)
    assert subset, "No subsets found, please publish with `extendFrames` off"

    # Get version
    version_projection = {
        "name": True,
        "data.startFrame": True,
        "data.endFrame": True,
        "parent": True,
    }

    version = io.find_one(
        {"type": "version", "parent": subset["_id"], "data.families": family},
        projection=version_projection,
        sort=[("name", -1)],
    )

    assert version, "No version found, this is a bug"

    return version


def get_resources(version, extension=None):
    """Get the files from the specific version."""
    query = {"type": "representation", "parent": version["_id"]}
    if extension:
        query["name"] = extension

    representation = io.find_one(query)
    assert representation, "This is a bug"

    directory = api.get_representation_path(representation)
    print("Source: ", directory)
    resources = sorted(
        [
            os.path.normpath(os.path.join(directory, fname))
            for fname in os.listdir(directory)
        ]
    )

    return resources


def get_resource_files(resources, frame_range=None):
    """Get resource files at given path.

    If `frame_range` is specified those outside will be removed.

    Arguments:
        resources (list): List of resources
        frame_range (list): Frame range to apply override

    Returns:
        list of str: list of collected resources

    """
    res_collections, _ = clique.assemble(resources)
    assert len(res_collections) == 1, "Multiple collections found"
    res_collection = res_collections[0]

    # Remove any frames
    if frame_range is not None:
        for frame in frame_range:
            if frame not in res_collection.indexes:
                continue
            res_collection.indexes.remove(frame)

    return list(res_collection)


class ProcessSubmittedJobOnFarm(pyblish.api.InstancePlugin):
    """Process Job submitted on farm.

    These jobs are dependent on a deadline or muster job
    submission prior to this plug-in.

    - In case of Deadline, it creates dependend job on farm publishing
      rendered image sequence.

    - In case of Muster, there is no need for such thing as dependend job,
      post action will be executed and rendered sequence will be published.

    Options in instance.data:
        - deadlineSubmissionJob (dict, Required): The returned .json
          data from the job submission to deadline.

        - musterSubmissionJob (dict, Required): same as deadline.

        - outputDir (str, Required): The output directory where the metadata
            file should be generated. It's assumed that this will also be
            final folder containing the output files.

        - ext (str, Optional): The extension (including `.`) that is required
            in the output filename to be picked up for image sequence
            publishing.

        - publishJobState (str, Optional): "Active" or "Suspended"
            This defaults to "Suspended"

        - expectedFiles (list or dict): explained bellow

    """

    label = "Submit image sequence jobs to Deadline or Muster"
    order = pyblish.api.IntegratorOrder + 0.2
    icon = "tractor"

    hosts = ["fusion", "maya", "nuke", "celaction"]

    families = ["render.farm", "prerener",
                "renderlayer", "imagesequence", "vrayscene"]

    aov_filter = {"maya": ["beauty"]}

    enviro_filter = [
        "FTRACK_API_USER",
        "FTRACK_API_KEY",
        "FTRACK_SERVER",
        "PYPE_METADATA_FILE",
        "AVALON_PROJECT",
        "PYPE_LOG_NO_COLORS"
    ]

    # custom deadline atributes
    deadline_department = ""
    deadline_pool = ""
    deadline_pool_secondary = ""
    deadline_group = ""
    deadline_chunk_size = 1

    # regex for finding frame number in string
    R_FRAME_NUMBER = re.compile(r'.+\.(?P<frame>[0-9]+)\..+')

    # mapping of instance properties to be transfered to new instance for every
    # specified family
    instance_transfer = {
        "slate": ["slateFrame"],
        "review": ["lutPath"],
        "render2d": ["bakeScriptPath", "bakeRenderPath",
                     "bakeWriteNodeName", "version"]
    }

    # list of family names to transfer to new family if present
    families_transfer = ["render3d", "render2d", "ftrack", "slate"]
    plugin_python_version = "3.7"

    # script path for publish_filesequence.py
    publishing_script = None

    def _create_metadata_path(self, instance):
        ins_data = instance.data
        # Ensure output dir exists
        output_dir = ins_data.get(
            "publishRenderMetadataFolder", ins_data["outputDir"])

        try:
            if not os.path.isdir(output_dir):
                os.makedirs(output_dir)
        except OSError:
            # directory is not available
            self.log.warning("Path is unreachable: `{}`".format(output_dir))

        metadata_filename = "{}_metadata.json".format(ins_data["subset"])

        metadata_path = os.path.join(output_dir, metadata_filename)

        # Convert output dir to `{root}/rest/of/path/...` with Anatomy
        success, roothless_mtdt_p = self.anatomy.find_root_template_from_path(
            metadata_path)
        if not success:
            # `rootless_path` is not set to `output_dir` if none of roots match
            self.log.warning((
                "Could not find root path for remapping \"{}\"."
                " This may cause issues on farm."
            ).format(output_dir))
            roothless_mtdt_p = metadata_path

        return (metadata_path, roothless_mtdt_p)

    def _submit_deadline_post_job(self, instance, job, instances):
        """Submit publish job to Deadline.

        Deadline specific code separated from :meth:`process` for sake of
        more universal code. Muster post job is sent directly by Muster
        submitter, so this type of code isn't necessary for it.

        """
        data = instance.data.copy()
        subset = data["subset"]
        job_name = "Publish - {subset}".format(subset=subset)

        output_dir = instance.data["outputDir"]

        # Generate the payload for Deadline submission
        payload = {
            "JobInfo": {
                "Plugin": "Python",
                "BatchName": job["Props"]["Batch"],
                "Name": job_name,
                "UserName": job["Props"]["User"],
                "Comment": instance.context.data.get("comment", ""),

                "Department": self.deadline_department,
                "ChunkSize": self.deadline_chunk_size,
                "Priority": job["Props"]["Pri"],

                "Group": self.deadline_group,
                "Pool": self.deadline_pool,
                "SecondaryPool": self.deadline_pool_secondary,

                "OutputDirectory0": output_dir
            },
            "PluginInfo": {
                "Version": self.plugin_python_version,
                "ScriptFile": _get_script(self.publishing_script),
                "Arguments": "",
                "SingleFrameOnly": "True",
            },
            # Mandatory for Deadline, may be empty
            "AuxFiles": [],
        }
        """
        In this part we will add file dependencies instead of job dependencies.
        This way we don't need to take care of tile assembly job, getting its
        id or name. We expect it to produce specific file with specific name
        and we are just waiting for them.
        """
        if instance.data.get("tileRendering"):
            self.log.info("Adding tile assembly results as dependencies...")
            asset_index = 0
            for inst in instances:
                for represenation in inst.get("representations", []):
                    if isinstance(represenation["files"], (list, tuple)):
                        for file in represenation["files"]:
                            dependency = os.path.join(output_dir, file)
                            payload["JobInfo"]["AssetDependency{}".format(asset_index)] = dependency  # noqa: E501
                    else:
                        dependency = os.path.join(
                            output_dir, represenation["files"])
                        payload["JobInfo"]["AssetDependency{}".format(asset_index)] = dependency  # noqa: E501
                    asset_index += 1
        else:
            payload["JobInfo"]["JobDependency0"] = job["_id"]

        # Transfer the environment from the original job to this dependent
        # job so they use the same environment
        metadata_path, roothless_metadata_path = self._create_metadata_path(
            instance)
        environment = job["Props"].get("Env", {})
        environment["PYPE_METADATA_FILE"] = roothless_metadata_path
        environment["AVALON_PROJECT"] = io.Session["AVALON_PROJECT"]
        environment["PYPE_LOG_NO_COLORS"] = "1"
        try:
            environment["PYPE_PYTHON_EXE"] = os.environ["PYPE_PYTHON_EXE"]
        except KeyError:
            # PYPE_PYTHON_EXE not set
            pass
        i = 0
        for index, key in enumerate(environment):
            if key.upper() in self.enviro_filter:
                payload["JobInfo"].update(
                    {
                        "EnvironmentKeyValue%d"
                        % i: "{key}={value}".format(
                            key=key, value=environment[key]
                        )
                    }
                )
                i += 1

        # remove secondary pool
        payload["JobInfo"].pop("SecondaryPool", None)

        self.log.info("Submitting Deadline job ...")
        # self.log.info(json.dumps(payload, indent=4, sort_keys=True))

        url = "{}/api/jobs".format(self.DEADLINE_REST_URL)
        response = requests.post(url, json=payload, timeout=10)
        if not response.ok:
            raise Exception(response.text)

    def _copy_extend_frames(self, instance, representation):
        """Copy existing frames from latest version.

        This will copy all existing frames from subset's latest version back
        to render directory and rename them to what renderer is expecting.

        Arguments:
            instance (pyblish.plugin.Instance): instance to get required
                data from
            representation (dict): presentation to operate on

        """
        import speedcopy

        self.log.info("Preparing to copy ...")
        start = instance.data.get("startFrame")
        end = instance.data.get("endFrame")

        # get latest version of subset
        # this will stop if subset wasn't published yet
        version = get_latest_version(
            instance.data.get("asset"),
            instance.data.get("subset"), "render")
        # get its files based on extension
        subset_resources = get_resources(version, representation.get("ext"))
        r_col, _ = clique.assemble(subset_resources)

        # if override remove all frames we are expecting to be rendered
        # so we'll copy only those missing from current render
        if instance.data.get("overrideExistingFrame"):
            for frame in range(start, end + 1):
                if frame not in r_col.indexes:
                    continue
                r_col.indexes.remove(frame)

        # now we need to translate published names from represenation
        # back. This is tricky, right now we'll just use same naming
        # and only switch frame numbers
        resource_files = []
        r_filename = os.path.basename(
            representation.get("files")[0])  # first file
        op = re.search(self.R_FRAME_NUMBER, r_filename)
        pre = r_filename[:op.start("frame")]
        post = r_filename[op.end("frame"):]
        assert op is not None, "padding string wasn't found"
        for frame in list(r_col):
            fn = re.search(self.R_FRAME_NUMBER, frame)
            # silencing linter as we need to compare to True, not to
            # type
            assert fn is not None, "padding string wasn't found"
            # list of tuples (source, destination)
            staging = representation.get("stagingDir")
            staging = self.anatomy.fill_roots(staging)
            resource_files.append(
                (frame,
                 os.path.join(staging,
                              "{}{}{}".format(pre,
                                              fn.group("frame"),
                                              post)))
            )

        # test if destination dir exists and create it if not
        output_dir = os.path.dirname(representation.get("files")[0])
        if not os.path.isdir(output_dir):
            os.makedirs(output_dir)

        # copy files
        for source in resource_files:
            speedcopy.copy(source[0], source[1])
            self.log.info("  > {}".format(source[1]))

        self.log.info(
            "Finished copying %i files" % len(resource_files))

    def _create_instances_for_aov(self, instance_data, exp_files):
        """Create instance for each AOV found.

        This will create new instance for every aov it can detect in expected
        files list.

        Arguments:
            instance_data (pyblish.plugin.Instance): skeleton data for instance
                (those needed) later by collector
            exp_files (list): list of expected files divided by aovs

        Returns:
            list of instances

        """
        task = os.environ["AVALON_TASK"]
        subset = instance_data["subset"]
        instances = []
        # go through aovs in expected files
        for aov, files in exp_files[0].items():
            cols, rem = clique.assemble(files)
            # we shouldn't have any reminders. And if we do, it should
            # be just one item for single frame renders.
            if not cols and rem:
                assert len(rem) == 1, ("Found multiple non related files "
                                       "to render, don't know what to do "
                                       "with them.")
                col = rem[0]
                _, ext = os.path.splitext(col)
            else:
                # but we really expect only one collection.
                # Nothing else make sense.
                assert len(cols) == 1, "only one image sequence type is expected"  # noqa: E501
<<<<<<< HEAD
                ext = cols[0].tail.lstrip(".")
=======
                _, ext = os.path.splitext(cols[0].tail)
>>>>>>> 1802ea5e
                col = list(cols[0])

            self.log.debug(col)
            # create subset name `familyTaskSubset_AOV`
            group_name = 'render{}{}{}{}'.format(
                task[0].upper(), task[1:],
                subset[0].upper(), subset[1:])

            subset_name = '{}_{}'.format(group_name, aov)

            if isinstance(col, (list, tuple)):
                staging = os.path.dirname(col[0])
            else:
                staging = os.path.dirname(col)

            success, rootless_staging_dir = (
                self.anatomy.find_root_template_from_path(staging)
            )
            if success:
                staging = rootless_staging_dir
            else:
                self.log.warning((
                    "Could not find root path for remapping \"{}\"."
                    " This may cause issues on farm."
                ).format(staging))

            self.log.info("Creating data for: {}".format(subset_name))

            app = os.environ.get("AVALON_APP", "")

            preview = False
            if app in self.aov_filter.keys():
                if aov in self.aov_filter[app]:
                    preview = True

            new_instance = copy(instance_data)
            new_instance["subset"] = subset_name
            new_instance["subsetGroup"] = group_name

            # create represenation
            if isinstance(col, (list, tuple)):
                files = [os.path.basename(f) for f in col]
            else:
                files = os.path.basename(col)

            rep = {
                "name": ext,
                "ext": ext,
                "files": files,
                "frameStart": int(instance_data.get("frameStartHandle")),
                "frameEnd": int(instance_data.get("frameEndHandle")),
                # If expectedFile are absolute, we need only filenames
                "stagingDir": staging,
                "fps": new_instance.get("fps"),
                "tags": ["review"] if preview else []
            }

            self._solve_families(new_instance, preview)

            new_instance["representations"] = [rep]

            # if extending frames from existing version, copy files from there
            # into our destination directory
            if new_instance.get("extendFrames", False):
                self._copy_extend_frames(new_instance, rep)
            instances.append(new_instance)

        return instances

    def _get_representations(self, instance, exp_files):
        """Create representations for file sequences.

        This will return representations of expected files if they are not
        in hierarchy of aovs. There should be only one sequence of files for
        most cases, but if not - we create representation from each of them.

        Arguments:
            instance (pyblish.plugin.Instance): instance for which we are
                                                setting representations
            exp_files (list): list of expected files

        Returns:
            list of representations

        """
        representations = []
        collections, remainders = clique.assemble(exp_files)
        bake_render_path = instance.get("bakeRenderPath")

        # create representation for every collected sequence
        for collection in collections:
            ext = collection.tail.lstrip(".")
            preview = False
            # if filtered aov name is found in filename, toggle it for
            # preview video rendering
            for app in self.aov_filter:
                if os.environ.get("AVALON_APP", "") == app:
                    for aov in self.aov_filter[app]:
                        if re.match(
                            r".+(?:\.|_)({})(?:\.|_).*".format(aov),
                            list(collection)[0]
                        ):
                            preview = True
                            break
                break

            if bake_render_path:
                preview = False

            if "celaction" in pyblish.api.registered_hosts():
                preview = True

            staging = os.path.dirname(list(collection)[0])
            success, rootless_staging_dir = (
                self.anatomy.find_root_template_from_path(staging)
            )
            if success:
                staging = rootless_staging_dir
            else:
                self.log.warning((
                    "Could not find root path for remapping \"{}\"."
                    " This may cause issues on farm."
                ).format(staging))

            rep = {
                "name": ext,
                "ext": ext,
                "files": [os.path.basename(f) for f in list(collection)],
                "frameStart": int(instance.get("frameStartHandle")),
                "frameEnd": int(instance.get("frameEndHandle")),
                # If expectedFile are absolute, we need only filenames
                "stagingDir": staging,
                "fps": instance.get("fps"),
                "tags": ["review", "preview"] if preview else [],
            }

            if instance.get("multipartExr", False):
                rep["tags"].append["multipartExr"]

            representations.append(rep)

            self._solve_families(instance, preview)

        # add reminders as representations
        for remainder in remainders:
            ext = remainder.split(".")[-1]

            staging = os.path.dirname(remainder)
            success, rootless_staging_dir = (
                self.anatomy.find_root_template_from_path(staging)
            )
            if success:
                staging = rootless_staging_dir
            else:
                self.log.warning((
                    "Could not find root path for remapping \"{}\"."
                    " This may cause issues on farm."
                ).format(staging))

            rep = {
                "name": ext,
                "ext": ext,
                "files": os.path.basename(remainder),
                "stagingDir": os.path.dirname(remainder),
            }
            if remainder in bake_render_path:
                rep.update({
                    "fps": instance.get("fps"),
                    "tags": ["review", "delete"]
                })
                # solve families with `preview` attributes
                self._solve_families(instance, True)
            representations.append(rep)

        return representations

    def _solve_families(self, instance, preview=False):
        families = instance.get("families")
        # if we have one representation with preview tag
        # flag whole instance for review and for ftrack
        if preview:
            if "ftrack" not in families:
                if os.environ.get("FTRACK_SERVER"):
                    families.append("ftrack")
            if "review" not in families:
                families.append("review")
            instance["families"] = families

    def process(self, instance):
        """Process plugin.

        Detect type of renderfarm submission and create and post dependend job
        in case of Deadline. It creates json file with metadata needed for
        publishing in directory of render.

        :param instance: Instance data
        :type instance: dict
        """
        data = instance.data.copy()
        context = instance.context
        self.context = context
        self.anatomy = instance.context.data["anatomy"]

        if hasattr(instance, "_log"):
            data['_log'] = instance._log

        asset = data.get("asset") or api.Session["AVALON_ASSET"]
        subset = data.get("subset")

        start = instance.data.get("frameStart")
        if start is None:
            start = context.data["frameStart"]

        end = instance.data.get("frameEnd")
        if end is None:
            end = context.data["frameEnd"]

        handle_start = instance.data.get("handleStart")
        if handle_start is None:
            handle_start = context.data["handleStart"]

        handle_end = instance.data.get("handleEnd")
        if handle_end is None:
            handle_end = context.data["handleEnd"]

        fps = instance.data.get("fps")
        if fps is None:
            fps = context.data["fps"]

        if data.get("extendFrames", False):
            start, end = self._extend_frames(
                asset,
                subset,
                start,
                end,
                data["overrideExistingFrame"])

        try:
            source = data["source"]
        except KeyError:
            source = context.data["currentFile"]

        success, rootless_path = (
            self.anatomy.find_root_template_from_path(source)
        )
        if success:
            source = rootless_path

        else:
            # `rootless_path` is not set to `source` if none of roots match
            self.log.warning((
                "Could not find root path for remapping \"{}\"."
                " This may cause issues."
            ).format(source))

        families = ["render"]

        instance_skeleton_data = {
            "family": "render",
            "subset": subset,
            "families": families,
            "asset": asset,
            "frameStart": start,
            "frameEnd": end,
            "handleStart": handle_start,
            "handleEnd": handle_end,
            "frameStartHandle": start - handle_start,
            "frameEndHandle": end + handle_end,
            "fps": fps,
            "source": source,
            "extendFrames": data.get("extendFrames"),
            "overrideExistingFrame": data.get("overrideExistingFrame"),
            "pixelAspect": data.get("pixelAspect", 1),
            "resolutionWidth": data.get("resolutionWidth", 1920),
            "resolutionHeight": data.get("resolutionHeight", 1080),
            "multipartExr": data.get("multipartExr", False)
        }

        if "prerender" in instance.data["families"]:
            instance_skeleton_data.update({
                "family": "prerender",
                "families": []})

        # transfer specific families from original instance to new render
        for item in self.families_transfer:
            if item in instance.data.get("families", []):
                instance_skeleton_data["families"] += [item]

        # transfer specific properties from original instance based on
        # mapping dictionary `instance_transfer`
        for key, values in self.instance_transfer.items():
            if key in instance.data.get("families", []):
                for v in values:
                    instance_skeleton_data[v] = instance.data.get(v)

        # look into instance data if representations are not having any
        # which are having tag `publish_on_farm` and include them
        for repre in instance.data.get("representations", []):
            staging_dir = repre.get("stagingDir")
            if staging_dir:
                success, rootless_staging_dir = (
                    self.anatomy.find_root_template_from_path(
                        staging_dir
                    )
                )
                if success:
                    repre["stagingDir"] = rootless_staging_dir
                else:
                    self.log.warning((
                        "Could not find root path for remapping \"{}\"."
                        " This may cause issues on farm."
                    ).format(staging_dir))
                    repre["stagingDir"] = staging_dir

            if "publish_on_farm" in repre.get("tags"):
                # create representations attribute of not there
                if "representations" not in instance_skeleton_data.keys():
                    instance_skeleton_data["representations"] = []

                instance_skeleton_data["representations"].append(repre)

        instances = None
        assert data.get("expectedFiles"), ("Submission from old Pype version"
                                           " - missing expectedFiles")

        """
        if content of `expectedFiles` are dictionaries, we will handle
        it as list of AOVs, creating instance from every one of them.

        Example:
        --------

        expectedFiles = [
            {
                "beauty": [
                    "foo_v01.0001.exr",
                    "foo_v01.0002.exr"
                ],

                "Z": [
                    "boo_v01.0001.exr",
                    "boo_v01.0002.exr"
                ]
            }
        ]

        This will create instances for `beauty` and `Z` subset
        adding those files to their respective representations.

        If we've got only list of files, we collect all filesequences.
        More then one doesn't probably make sense, but we'll handle it
        like creating one instance with multiple representations.

        Example:
        --------

        expectedFiles = [
            "foo_v01.0001.exr",
            "foo_v01.0002.exr",
            "xxx_v01.0001.exr",
            "xxx_v01.0002.exr"
        ]

        This will result in one instance with two representations:
        `foo` and `xxx`
        """

        self.log.info(data.get("expectedFiles"))

        if isinstance(data.get("expectedFiles")[0], dict):
            # we cannot attach AOVs to other subsets as we consider every
            # AOV subset of its own.

            if len(data.get("attachTo")) > 0:
                assert len(data.get("expectedFiles")[0].keys()) == 1, (
                    "attaching multiple AOVs or renderable cameras to "
                    "subset is not supported")

            # create instances for every AOV we found in expected files.
            # note: this is done for every AOV and every render camere (if
            #       there are multiple renderable cameras in scene)
            instances = self._create_instances_for_aov(
                instance_skeleton_data,
                data.get("expectedFiles"))
            self.log.info("got {} instance{}".format(
                len(instances),
                "s" if len(instances) > 1 else ""))

        else:
            representations = self._get_representations(
                instance_skeleton_data,
                data.get("expectedFiles")
            )

            if "representations" not in instance_skeleton_data.keys():
                instance_skeleton_data["representations"] = []

            # add representation
            instance_skeleton_data["representations"] += representations
            instances = [instance_skeleton_data]

        # if we are attaching to other subsets, create copy of existing
        # instances, change data to match thats subset and replace
        # existing instances with modified data
        if instance.data.get("attachTo"):
            self.log.info("Attaching render to subset:")
            new_instances = []
            for at in instance.data.get("attachTo"):
                for i in instances:
                    new_i = copy(i)
                    new_i["version"] = at.get("version")
                    new_i["subset"] = at.get("subset")
                    new_i["append"] = True
                    new_i["families"].append(at.get("family"))
                    new_instances.append(new_i)
                    self.log.info("  - {} / v{}".format(
                        at.get("subset"), at.get("version")))
            instances = new_instances

        r''' SUBMiT PUBLiSH JOB 2 D34DLiN3
          ____
        '     '            .---.  .---. .--. .---. .--..--..--..--. .---.
        |     |   --= \   |  .  \/   _|/    \|  .  \  ||  ||   \  |/   _|
        | JOB |   --= /   |  |  ||  __|  ..  |  |  |  |;_ ||  \   ||  __|
        |     |           |____./ \.__|._||_.|___./|_____|||__|\__|\.___|
        ._____.

        '''

        render_job = None
        if instance.data.get("toBeRenderedOn") == "deadline":
            render_job = data.pop("deadlineSubmissionJob", None)
            submission_type = "deadline"

        if instance.data.get("toBeRenderedOn") == "muster":
            render_job = data.pop("musterSubmissionJob", None)
            submission_type = "muster"

        if not render_job and instance.data.get("tileRendering") is False:
            raise AssertionError(("Cannot continue without valid Deadline "
                                  "or Muster submission."))

        if not render_job:
            import getpass

            render_job = {}
            self.log.info("Faking job data ...")
            render_job["Props"] = {}
            # Render job doesn't exist because we do not have prior submission.
            # We still use data from it so lets fake it.
            #
            # Batch name reflect original scene name
            render_job["Props"]["Batch"] = os.path.splitext(os.path.basename(
                context.data.get("currentFile")))[0]
            # User is deadline user
            render_job["Props"]["User"] = context.data.get(
                "deadlineUser", getpass.getuser())
            # Priority is now not handled at all
            render_job["Props"]["Pri"] = instance.data.get("priority")

            render_job["Props"]["Env"] = {
                "FTRACK_API_USER": os.environ.get("FTRACK_API_USER"),
                "FTRACK_API_KEY": os.environ.get("FTRACK_API_KEY"),
                "FTRACK_SERVER": os.environ.get("FTRACK_SERVER"),
            }

        if submission_type == "deadline":
            self.DEADLINE_REST_URL = os.environ.get(
                "DEADLINE_REST_URL", "http://localhost:8082"
            )
            assert self.DEADLINE_REST_URL, "Requires DEADLINE_REST_URL"

            self._submit_deadline_post_job(instance, render_job, instances)

        # publish job file
        publish_job = {
            "asset": asset,
            "frameStart": start,
            "frameEnd": end,
            "fps": context.data.get("fps", None),
            "source": source,
            "user": context.data["user"],
            "version": context.data["version"],  # this is workfile version
            "intent": context.data.get("intent"),
            "comment": context.data.get("comment"),
            "job": render_job or None,
            "session": api.Session.copy(),
            "instances": instances
        }

        # add audio to metadata file if available
        audio_file = context.data.get("audioFile")
        if audio_file and os.path.isfile(audio_file):
            publish_job.update({"audio": audio_file})

        # pass Ftrack credentials in case of Muster
        if submission_type == "muster":
            ftrack = {
                "FTRACK_API_USER": os.environ.get("FTRACK_API_USER"),
                "FTRACK_API_KEY": os.environ.get("FTRACK_API_KEY"),
                "FTRACK_SERVER": os.environ.get("FTRACK_SERVER"),
            }
            publish_job.update({"ftrack": ftrack})

        metadata_path, roothless_metadata_path = self._create_metadata_path(
            instance)

        self.log.info("Writing json file: {}".format(metadata_path))
        with open(metadata_path, "w") as f:
            json.dump(publish_job, f, indent=4, sort_keys=True)

    def _extend_frames(self, asset, subset, start, end):
        """Get latest version of asset nad update frame range.

        Based on minimum and maximuma values.

        Arguments:
            asset (str): asset name
            subset (str): subset name
            start (int): start frame
            end (int): end frame

        Returns:
            (int, int): upddate frame start/end

        """
        # Frame comparison
        prev_start = None
        prev_end = None

        version = get_latest_version(
            asset_name=asset,
            subset_name=subset,
            family='render'
        )

        # Set prev start / end frames for comparison
        if not prev_start and not prev_end:
            prev_start = version["data"]["frameStart"]
            prev_end = version["data"]["frameEnd"]

        updated_start = min(start, prev_start)
        updated_end = max(end, prev_end)

        self.log.info(
            "Updating start / end frame : "
            "{} - {}".format(updated_start, updated_end)
        )

        return updated_start, updated_end<|MERGE_RESOLUTION|>--- conflicted
+++ resolved
@@ -442,11 +442,7 @@
                 # but we really expect only one collection.
                 # Nothing else make sense.
                 assert len(cols) == 1, "only one image sequence type is expected"  # noqa: E501
-<<<<<<< HEAD
                 ext = cols[0].tail.lstrip(".")
-=======
-                _, ext = os.path.splitext(cols[0].tail)
->>>>>>> 1802ea5e
                 col = list(cols[0])
 
             self.log.debug(col)
