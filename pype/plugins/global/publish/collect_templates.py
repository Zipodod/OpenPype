"""
Requires:
    session     -> AVALON_PROJECT
    context     -> anatomy (pypeapp.Anatomy)
    instance    -> subset
    instance    -> asset
    instance    -> family

Provides:
    instance    -> template
    instance    -> assumedTemplateData
    instance    -> assumedDestination
"""

import os

from avalon import io, api
import pyblish.api


class CollectTemplates(pyblish.api.InstancePlugin):
    """Fill templates with data needed for publish"""

    order = pyblish.api.CollectorOrder + 0.1
    label = "Collect and fill Templates"
    hosts = ["maya", "nuke", "standalonepublisher"]

    def process(self, instance):
        # get all the stuff from the database
        subset_name = instance.data["subset"]
        asset_name = instance.data["asset"]
        project_name = api.Session["AVALON_PROJECT"]

        project = io.find_one(
            {
                "type": "project",
                "name": project_name
            },
            projection={"config": True, "data": True}
        )

        template = project["config"]["template"]["publish"]
        anatomy = instance.context.data['anatomy']

        asset = io.find_one({
            "type": "asset",
            "name": asset_name,
            "parent": project["_id"]
        })

        assert asset, ("No asset found by the name '{}' "
                       "in project '{}'".format(asset_name, project_name))
        silo = asset.get('silo')

        subset = io.find_one({
            "type": "subset",
            "name": subset_name,
            "parent": asset["_id"]
        })

        # assume there is no version yet, we start at `1`
        version = None
        version_number = 1
        if subset is not None:
            version = io.find_one(
                {
                    "type": "version",
                    "parent": subset["_id"]
                },
                sort=[("name", -1)]
            )

        # if there is a subset there ought to be version
        if version is not None:
            version_number += int(version["name"])

        hierarchy = asset['data']['parents']
        if hierarchy:
            # hierarchy = os.path.sep.join(hierarchy)
            hierarchy = os.path.join(*hierarchy)
        else:
            hierarchy = ""

        template_data = {"root": api.Session["AVALON_PROJECTS"],
                         "project": {"name": project_name,
                                     "code": project['data']['code']},
                         "silo": silo,
                         "family": instance.data['family'],
                         "asset": asset_name,
                         "subset": subset_name,
                         "version": version_number,
                         "hierarchy": hierarchy.replace("\\", "/"),
                         "representation": "TEMP"}
<<<<<<< HEAD

        # Add datetime data to template data
        datetime_data = instance.context.data.get("datetimeData") or {}
        template_data.update(datetime_data)
=======
>>>>>>> 500b4f02

        resolution_width = instance.data.get("resolutionWidth")
        resolution_height = instance.data.get("resolutionHeight")
        fps = instance.data.get("fps")

        if resolution_width:
            template_data["resolution_width"] = resolution_width
        if resolution_width:
            template_data["resolution_height"] = resolution_height
        if resolution_width:
            template_data["fps"] = fps

        instance.data["template"] = template
        instance.data["assumedTemplateData"] = template_data

        # We take the parent folder of representation 'filepath'
        instance.data["assumedDestination"] = os.path.dirname(
            (anatomy.format(template_data))["publish"]["path"]
        )
        self.log.info("Assumed Destination has been created...")
        self.log.debug("__ assumedTemplateData: `{}`".format(instance.data["assumedTemplateData"]))
        self.log.debug("__ template: `{}`".format(instance.data["template"]))<|MERGE_RESOLUTION|>--- conflicted
+++ resolved
@@ -91,13 +91,10 @@
                          "version": version_number,
                          "hierarchy": hierarchy.replace("\\", "/"),
                          "representation": "TEMP"}
-<<<<<<< HEAD
 
         # Add datetime data to template data
         datetime_data = instance.context.data.get("datetimeData") or {}
         template_data.update(datetime_data)
-=======
->>>>>>> 500b4f02
 
         resolution_width = instance.data.get("resolutionWidth")
         resolution_height = instance.data.get("resolutionHeight")
