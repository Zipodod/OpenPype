--- conflicted
+++ resolved
@@ -12,7 +12,6 @@
     exclude_families = ["clip"]
 
     def process(self, instance):
-<<<<<<< HEAD
         if [ef for ef in self.exclude_families
                 if instance.data["family"] in ef]:
             return
@@ -67,9 +66,6 @@
 
     def create_destination_template(self, instance):
         """Create a filepath based on the current data available
-=======
-        """Create a destination filepath based on the current data available
->>>>>>> 0f96bd59
 
         Example template:
             {root}/{project}/{silo}/{asset}/publish/{subset}/v{version:0>3}/
