--- conflicted
+++ resolved
@@ -1,18 +1,5 @@
 # -*- coding: utf-8 -*-
 """Pype lib module."""
-<<<<<<< HEAD
-from .lib_old import *
-
-from .hooks import PypeHook, execute_hook
-from .plugin_tools import filter_pyblish_plugins
-
-__all__ = [
-    "PypeHook",
-    "execute_hook",
-
-    "filter_pyblish_plugins"
-]
-=======
 from .lib_old import (
     _subprocess,
     get_paths_from_environ,
@@ -49,4 +36,13 @@
     launch_application,
     ApplicationAction
     )
->>>>>>> c13e48c0
+
+from .hooks import PypeHook, execute_hook
+from .plugin_tools import filter_pyblish_plugins
+
+__all__ = [
+    "PypeHook",
+    "execute_hook",
+
+    "filter_pyblish_plugins"
+]