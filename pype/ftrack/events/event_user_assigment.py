--- conflicted
+++ resolved
@@ -1,11 +1,6 @@
-<<<<<<< HEAD
-from pype.vendor import ftrack_api
+import ftrack_api
 from pype.ftrack import BaseEvent
 from pype.ftrack.lib import avalon_sync
-=======
-import ftrack_api
-from pype.ftrack import BaseEvent, lib
->>>>>>> 2312a543
 from pype.ftrack.lib.io_nonsingleton import DbConnector
 from bson.objectid import ObjectId
 from pypeapp import config
