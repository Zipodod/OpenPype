import os
import copy
import json
from enum import Enum
from Qt import QtWidgets, QtCore, QtGui
from pype.settings.constants import (
    SYSTEM_SETTINGS_KEY,
    PROJECT_SETTINGS_KEY,
    PROJECT_ANATOMY_KEY
)

from pype.settings.lib import (
    DEFAULTS_DIR,

    reset_default_settings,
    get_default_settings,

    get_studio_system_settings_overrides,
    get_studio_project_settings_overrides,
    get_studio_project_anatomy_overrides,

    get_project_settings_overrides,
    get_project_anatomy_overrides,

    save_studio_settings,
    save_project_settings,
    save_project_anatomy,

    apply_overrides,
    get_system_settings,
    find_environments,
    DuplicatedEnvGroups
)
from .widgets import UnsavedChangesDialog
from . import lib
from avalon.mongodb import (
    AvalonMongoConnection,
    AvalonMongoDB
)
from avalon.vendor import qtawesome


class CategoryState(Enum):
    Idle = object()
    Working = object()


class SettingsCategoryWidget(QtWidgets.QWidget):
    schema_category = None
    initial_schema_name = None

<<<<<<< HEAD
    state_changed = QtCore.Signal()
=======
    saved = QtCore.Signal(QtWidgets.QWidget)
>>>>>>> b54f370d

    def __init__(self, user_role, parent=None):
        super(SettingsCategoryWidget, self).__init__(parent)

        self.user_role = user_role

        self._state = CategoryState.Idle

        self.initialize_attributes()
        self.create_ui()
<<<<<<< HEAD

    @property
    def state(self):
        return self._state

    @state.setter
    def state(self, value):
        self.set_state(value)

    def set_state(self, state):
        if self._state == state:
            return

        self._state = state
        self.state_changed.emit()
        app = QtWidgets.QApplication.instance()
        if app:
            app.processEvents()
=======
>>>>>>> b54f370d

    def initialize_attributes(self):
        self._hide_studio_overrides = False
        self._ignore_value_changes = False

        self.keys = []
        self.input_fields = []
        self.schema = None
        self.main_schema_key = None

        # Required attributes for items
        self.is_overidable = False
        self._has_studio_override = False
        self._is_overriden = False
        self._as_widget = False
        self._is_group = False
        self._any_parent_as_widget = False
        self._any_parent_is_group = False
        self.has_studio_override = self._has_studio_override
        self.is_overriden = self._is_overriden
        self.as_widget = self._as_widget
        self.is_group = self._as_widget
        self.any_parent_as_widget = self._any_parent_as_widget
        self.any_parent_is_group = self._any_parent_is_group

    def create_ui(self):
        scroll_widget = QtWidgets.QScrollArea(self)
        scroll_widget.setObjectName("GroupWidget")
        content_widget = QtWidgets.QWidget(scroll_widget)
        content_layout = QtWidgets.QVBoxLayout(content_widget)
        content_layout.setContentsMargins(3, 3, 3, 3)
        content_layout.setSpacing(0)
        content_layout.setAlignment(QtCore.Qt.AlignTop)

        scroll_widget.setWidgetResizable(True)
        scroll_widget.setWidget(content_widget)

        configurations_widget = QtWidgets.QWidget(self)

        footer_widget = QtWidgets.QWidget(configurations_widget)
        footer_layout = QtWidgets.QHBoxLayout(footer_widget)

        if self.user_role == "developer":
            self._add_developer_ui(footer_layout)

        save_btn = QtWidgets.QPushButton("Save")
        spacer_widget = QtWidgets.QWidget()
        footer_layout.addWidget(spacer_widget, 1)
        footer_layout.addWidget(save_btn, 0)

        configurations_layout = QtWidgets.QVBoxLayout(configurations_widget)
        configurations_layout.setContentsMargins(0, 0, 0, 0)
        configurations_layout.setSpacing(0)

        configurations_layout.addWidget(scroll_widget, 1)
        configurations_layout.addWidget(footer_widget, 0)

        main_layout = QtWidgets.QHBoxLayout(self)
        main_layout.setContentsMargins(0, 0, 0, 0)
        main_layout.setSpacing(0)
        main_layout.addWidget(configurations_widget, 1)

        save_btn.clicked.connect(self._save)

        self.scroll_widget = scroll_widget
        self.content_layout = content_layout
        self.content_widget = content_widget
        self.configurations_widget = configurations_widget
        self.main_layout = main_layout

        self.ui_tweaks()

    def ui_tweaks(self):
        return

    def _add_developer_ui(self, footer_layout):
        save_as_default_btn = QtWidgets.QPushButton("Save as Default")

        refresh_icon = qtawesome.icon("fa.refresh", color="white")
        refresh_button = QtWidgets.QPushButton()
        refresh_button.setIcon(refresh_icon)

        hide_studio_overrides = QtWidgets.QCheckBox()
        hide_studio_overrides.setChecked(self._hide_studio_overrides)

        hide_studio_overrides_widget = QtWidgets.QWidget()
        hide_studio_overrides_layout = QtWidgets.QHBoxLayout(
            hide_studio_overrides_widget
        )
        _label_widget = QtWidgets.QLabel(
            "Hide studio overrides", hide_studio_overrides_widget
        )
        hide_studio_overrides_layout.addWidget(_label_widget)
        hide_studio_overrides_layout.addWidget(hide_studio_overrides)

        footer_layout.addWidget(save_as_default_btn, 0)
        footer_layout.addWidget(refresh_button, 0)
        footer_layout.addWidget(hide_studio_overrides_widget, 0)

        save_as_default_btn.clicked.connect(self._save_as_defaults)
        refresh_button.clicked.connect(self._on_refresh)
        hide_studio_overrides.stateChanged.connect(
            self._on_hide_studio_overrides
        )

    def save(self):
        """Save procedure."""
        raise NotImplementedError("Method `save` is not implemented.")

    def defaults_dir(self):
        """Path to defaults folder."""
        raise NotImplementedError("Method `defaults_dir` is not implemented.")

    def update_values(self):
        """Procedure of update values of items on context change or reset."""
        raise NotImplementedError("Method `update_values` is not implemented.")

    def validate_defaults_to_save(self, value):
        raise NotImplementedError(
            "Method `validate_defaults_to_save` not implemented."
        )

    def any_parent_overriden(self):
        return False

    @property
    def ignore_value_changes(self):
        return self._ignore_value_changes

    @ignore_value_changes.setter
    def ignore_value_changes(self, value):
        self._ignore_value_changes = value
        if value is False:
            self.hierarchical_style_update()

    def hierarchical_style_update(self):
        for input_field in self.input_fields:
            input_field.hierarchical_style_update()

    def reset(self):
        self.set_state(CategoryState.Working)

        reset_default_settings()

        self.keys.clear()
        self.input_fields.clear()
        while self.content_layout.count() != 0:
            widget = self.content_layout.itemAt(0).widget()
            widget.setVisible(False)
            self.content_layout.removeWidget(widget)
            widget.deleteLater()

        self.schema = lib.gui_schema(
            self.schema_category, self.initial_schema_name
        )

        self.main_schema_key = self.schema["key"]

        self.add_children_gui(self.schema)
        self._update_values()

        self.hierarchical_style_update()

        self.set_state(CategoryState.Idle)

    def items_are_valid(self):
        has_invalid = False
        for item in self.input_fields:
            if item.child_invalid:
                has_invalid = True

        if not has_invalid:
            return True

        invalid_items = []
        for item in self.input_fields:
            invalid_items.extend(item.get_invalid())
        msg_box = QtWidgets.QMessageBox(
            QtWidgets.QMessageBox.Warning,
            "Invalid input",
            "There is invalid value in one of inputs."
            " Please lead red color and fix them."
        )
        msg_box.setStandardButtons(QtWidgets.QMessageBox.Ok)
        msg_box.exec_()

        first_invalid_item = invalid_items[0]
        self.scroll_widget.ensureWidgetVisible(first_invalid_item)
        if first_invalid_item.isVisible():
            first_invalid_item.setFocus(True)
        return False

    def on_saved(self, saved_tab_widget):
        """Callback on any tab widget save."""
        return

    def _save(self):
        self.set_state(CategoryState.Working)

        if self.items_are_valid():
            self.save()

            self._update_values()

        self.set_state(CategoryState.Idle)

        self.saved.emit(self)

    def _on_refresh(self):
        self.reset()

    def _on_hide_studio_overrides(self, state):
        self._hide_studio_overrides = (state == QtCore.Qt.Checked)
        self._update_values()

    def _save_as_defaults(self):
        if not self.items_are_valid():
            return

        all_values = {}
        for item in self.input_fields:
            all_values.update(item.config_value())

        for key in reversed(self.keys):
            all_values = {key: all_values}

        # Skip first key and convert data to store
        all_values = lib.convert_gui_data_with_metadata(
            all_values[self.main_schema_key]
        )

        if not self.validate_defaults_to_save(all_values):
            return

        defaults_dir = self.defaults_dir()
        keys_to_file = lib.file_keys_from_schema(self.schema)
        for key_sequence in keys_to_file:
            # Skip first key
            key_sequence = key_sequence[1:]
            subpath = "/".join(key_sequence) + ".json"

            new_values = all_values
            for key in key_sequence:
                new_values = new_values[key]

            output_path = os.path.join(defaults_dir, subpath)
            dirpath = os.path.dirname(output_path)
            if not os.path.exists(dirpath):
                os.makedirs(dirpath)

            print("Saving data to: ", subpath)
            with open(output_path, "w") as file_stream:
                json.dump(new_values, file_stream, indent=4)

        reset_default_settings()

        self._update_values()

    def _update_values(self):
        self.ignore_value_changes = True
        self.update_values()
        self.ignore_value_changes = False

    def add_children_gui(self, child_configuration):
        klass = lib.TypeToKlass.types.get(child_configuration["type"])
        item = klass(child_configuration, self)
        item.create_ui()
        self.input_fields.append(item)
        self.content_layout.addWidget(item, 0)

        # Add spacer to stretch children guis
        self.content_layout.addWidget(
            QtWidgets.QWidget(self.content_widget), 1
        )


class SystemWidget(SettingsCategoryWidget):
    schema_category = "system_schema"
    initial_schema_name = "schema_main"

    def initialize_attributes(self):
        self.environ_fields = []
        super(SystemWidget, self).initialize_attributes()

    def add_environ_field(self, input_field):
        self.environ_fields.append(input_field)

    def duplicated_env_group_validation(self, values=None, overrides=None):
        try:
            if overrides is not None:
                default_values = get_default_settings()[SYSTEM_SETTINGS_KEY]
                values = apply_overrides(default_values, overrides)
            else:
                values = copy.deepcopy(values)

            # Check if values contain duplicated environment groups
            find_environments(values)

        except DuplicatedEnvGroups as exc:
            msg = "You have set same environment group key in multiple places."
            for key, hierarchies in exc.duplicated.items():
                msg += "\nEnvironment group \"{}\":".format(key)
                for hierarchy in hierarchies:
                    msg += "\n- {}".format(hierarchy)

            msg_box = QtWidgets.QMessageBox(
                QtWidgets.QMessageBox.Warning,
                "Duplicated environment groups",
                msg
            )
            msg_box.setStandardButtons(QtWidgets.QMessageBox.Ok)
            msg_box.exec_()
            return False
        return True

    def defaults_dir(self):
        return os.path.join(DEFAULTS_DIR, SYSTEM_SETTINGS_KEY)

    def validate_defaults_to_save(self, values):
        return self.duplicated_env_group_validation(values)

    def reset(self):
        self.environ_fields.clear()
        super(SystemWidget, self).reset()

    def save(self):
        _data = {}
        for input_field in self.input_fields:
            value, _is_group = input_field.studio_overrides()
            if value is not lib.NOT_SET:
                _data.update(value)

        values = lib.convert_gui_data_to_overrides(
            _data.get(self.main_schema_key, {})
        )

        if not self.duplicated_env_group_validation(overrides=values):
            return

        save_studio_settings(values)

    def update_values(self):
        default_values = lib.convert_data_to_gui_data({
            self.main_schema_key: get_default_settings()[SYSTEM_SETTINGS_KEY]
        })
        for input_field in self.input_fields:
            input_field.update_default_values(default_values)

        if self._hide_studio_overrides:
            system_values = lib.NOT_SET
        else:
            system_values = lib.convert_overrides_to_gui_data(
                {self.main_schema_key: get_studio_system_settings_overrides()}
            )

        for input_field in self.input_fields:
            input_field.update_studio_values(system_values)


class ProjectListView(QtWidgets.QListView):
    left_mouse_released_at = QtCore.Signal(QtCore.QModelIndex)

    def mouseReleaseEvent(self, event):
        if event.button() == QtCore.Qt.LeftButton:
            index = self.indexAt(event.pos())
            self.left_mouse_released_at.emit(index)
        super(ProjectListView, self).mouseReleaseEvent(event)


class ProjectListWidget(QtWidgets.QWidget):
    default = "< Default >"
    project_changed = QtCore.Signal()

    def __init__(self, parent):
        self._parent = parent

        self.current_project = None

        super(ProjectListWidget, self).__init__(parent)
        self.setObjectName("ProjectListWidget")

        label_widget = QtWidgets.QLabel("Projects")
        project_list = ProjectListView(self)
        project_list.setModel(QtGui.QStandardItemModel())

        # Do not allow editing
        project_list.setEditTriggers(
            QtWidgets.QAbstractItemView.EditTrigger.NoEditTriggers
        )
        # Do not automatically handle selection
        project_list.setSelectionMode(QtWidgets.QAbstractItemView.NoSelection)

        layout = QtWidgets.QVBoxLayout(self)
        layout.setSpacing(3)
        layout.addWidget(label_widget, 0)
        layout.addWidget(project_list, 1)

        project_list.left_mouse_released_at.connect(self.on_item_clicked)

        self.project_list = project_list

        self.dbcon = None

    def on_item_clicked(self, new_index):
        new_project_name = new_index.data(QtCore.Qt.DisplayRole)
        if new_project_name is None:
            return

        if self.current_project == new_project_name:
            return

        save_changes = False
        change_project = False
        if self.validate_context_change():
            change_project = True

        else:
            dialog = UnsavedChangesDialog(self)
            result = dialog.exec_()
            if result == 1:
                save_changes = True
                change_project = True

            elif result == 2:
                change_project = True

        if save_changes:
            self._parent._save()

        if change_project:
            self.select_project(new_project_name)
            self.current_project = new_project_name
            self.project_changed.emit()
        else:
            self.select_project(self.current_project)

    def validate_context_change(self):
        # TODO add check if project can be changed (is modified)
        for item in self._parent.input_fields:
            is_modified = item.child_modified
            if is_modified:
                return False
        return True

    def project_name(self):
        if self.current_project == self.default:
            return None
        return self.current_project

    def select_project(self, project_name):
        model = self.project_list.model()
        found_items = model.findItems(project_name)
        if not found_items:
            found_items = model.findItems(self.default)

        index = model.indexFromItem(found_items[0])
        self.project_list.selectionModel().clear()
        self.project_list.selectionModel().setCurrentIndex(
            index, QtCore.QItemSelectionModel.SelectionFlag.SelectCurrent
        )

    def refresh(self):
        selected_project = None
        for index in self.project_list.selectedIndexes():
            selected_project = index.data(QtCore.Qt.DisplayRole)
            break

        model = self.project_list.model()
        model.clear()

        items = [self.default]

        system_settings = get_system_settings()
        mongo_url = system_settings["modules"]["avalon"]["AVALON_MONGO"]
        if not mongo_url:
            mongo_url = os.environ["PYPE_MONGO"]

        # Force uninstall of whole avalon connection if url does not match
        # to current environment and set it as environment
        if mongo_url != os.environ["AVALON_MONGO"]:
            AvalonMongoConnection.uninstall(self.dbcon, force=True)
            os.environ["AVALON_MONGO"] = mongo_url
            self.dbcon = None

        if not self.dbcon:
            try:
                self.dbcon = AvalonMongoDB()
                self.dbcon.install()
            except Exception:
                self.dbcon = None
                self.current_project = None

        if self.dbcon:
            for project_doc in tuple(self.dbcon.projects()):
                items.append(project_doc["name"])

        for item in items:
            model.appendRow(QtGui.QStandardItem(item))

        self.select_project(selected_project)

        self.current_project = self.project_list.currentIndex().data(
            QtCore.Qt.DisplayRole
        )


class ProjectWidget(SettingsCategoryWidget):
    schema_category = "projects_schema"
    initial_schema_name = "schema_main"

    def initialize_attributes(self):
        self.project_name = None

        super(ProjectWidget, self).initialize_attributes()

    def ui_tweaks(self):
        project_list_widget = ProjectListWidget(self)
        project_list_widget.refresh()

        self.main_layout.insertWidget(0, project_list_widget, 0)

        project_list_widget.project_changed.connect(self._on_project_change)

        self.project_list_widget = project_list_widget

    def defaults_dir(self):
        return DEFAULTS_DIR

    def validate_defaults_to_save(self, _):
        # Projects does not have any specific validations
        return True

    def on_saved(self, saved_tab_widget):
        """Callback on any tab widget save.

        Check if AVALON_MONGO is still same.
        """
        if self is saved_tab_widget:
            return

        system_settings = get_system_settings()
        mongo_url = system_settings["modules"]["avalon"]["AVALON_MONGO"]
        if not mongo_url:
            mongo_url = os.environ["PYPE_MONGO"]

        # If mongo url is not the same as was then refresh projects
        if mongo_url != os.environ["AVALON_MONGO"]:
            self.project_list_widget.refresh()

    def _on_project_change(self):
        self.set_state(CategoryState.Working)

        project_name = self.project_list_widget.project_name()
        if project_name is None:
            _project_overrides = lib.NOT_SET
            _project_anatomy = lib.NOT_SET
            self.is_overidable = False
        else:
            _project_overrides = get_project_settings_overrides(project_name)
            _project_anatomy = get_project_anatomy_overrides(project_name)
            self.is_overidable = True

        overrides = {self.main_schema_key: {
            PROJECT_SETTINGS_KEY: lib.convert_overrides_to_gui_data(
                _project_overrides
            ),
            PROJECT_ANATOMY_KEY: lib.convert_overrides_to_gui_data(
                _project_anatomy
            )
        }}
        self.project_name = project_name
        self.ignore_value_changes = True
        for item in self.input_fields:
            item.apply_overrides(overrides)
        self.ignore_value_changes = False

        self.set_state(CategoryState.Idle)

    def save(self):
        data = {}
        studio_overrides = bool(self.project_name is None)
        for item in self.input_fields:
            if studio_overrides:
                value, _is_group = item.studio_overrides()
            else:
                value, _is_group = item.overrides()
            if value is not lib.NOT_SET:
                data.update(value)

        output_data = lib.convert_gui_data_to_overrides(
            data.get(self.main_schema_key) or {}
        )

        # Saving overrides data
        project_overrides_data = output_data.get(PROJECT_SETTINGS_KEY, {})
        save_project_settings(self.project_name, project_overrides_data)

        # Saving anatomy data
        project_anatomy_data = output_data.get(PROJECT_ANATOMY_KEY, {})
        save_project_anatomy(self.project_name, project_anatomy_data)

    def update_values(self):
        if self.project_name is not None:
            self._on_project_change()
            return

        default_values = lib.convert_data_to_gui_data(
            {self.main_schema_key: get_default_settings()}
        )
        for input_field in self.input_fields:
            input_field.update_default_values(default_values)

        if self._hide_studio_overrides:
            studio_values = lib.NOT_SET
        else:
            studio_values = lib.convert_overrides_to_gui_data({
                self.main_schema_key: {
                    PROJECT_SETTINGS_KEY: (
                        get_studio_project_settings_overrides()
                    ),
                    PROJECT_ANATOMY_KEY: (
                        get_studio_project_anatomy_overrides()
                    )
                }
            })

        for input_field in self.input_fields:
            input_field.update_studio_values(studio_values)<|MERGE_RESOLUTION|>--- conflicted
+++ resolved
@@ -49,11 +49,7 @@
     schema_category = None
     initial_schema_name = None
 
-<<<<<<< HEAD
     state_changed = QtCore.Signal()
-=======
-    saved = QtCore.Signal(QtWidgets.QWidget)
->>>>>>> b54f370d
 
     def __init__(self, user_role, parent=None):
         super(SettingsCategoryWidget, self).__init__(parent)
@@ -64,7 +60,6 @@
 
         self.initialize_attributes()
         self.create_ui()
-<<<<<<< HEAD
 
     @property
     def state(self):
@@ -83,8 +78,6 @@
         app = QtWidgets.QApplication.instance()
         if app:
             app.processEvents()
-=======
->>>>>>> b54f370d
 
     def initialize_attributes(self):
         self._hide_studio_overrides = False
