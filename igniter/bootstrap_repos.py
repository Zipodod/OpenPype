# -*- coding: utf-8 -*-
"""Bootstrap OpenPype repositories."""
import functools
import logging as log
import os
import re
import shutil
import sys
import tempfile
from pathlib import Path
from typing import Union, Callable, List, Tuple
from zipfile import ZipFile, BadZipFile

from appdirs import user_data_dir
from speedcopy import copyfile

from .user_settings import OpenPypeSettingsRegistry
from .tools import get_openpype_path_from_db


LOG_INFO = 0
LOG_WARNING = 1
LOG_ERROR = 3


@functools.total_ordering
class OpenPypeVersion:
    """Class for storing information about OpenPype version.

    Attributes:
        major (int): [1].2.3-client-variant
        minor (int): 1.[2].3-client-variant
        subversion (int): 1.2.[3]-client-variant
        client (str): 1.2.3-[client]-variant
        variant (str): 1.2.3-client-[variant]
        path (str): path to OpenPype

    """
    major = 0
    minor = 0
    subversion = 0
    variant = ""
    client = None
    path = None

    _version_regex = re.compile(
        r"(?P<major>\d+)\.(?P<minor>\d+)\.(?P<sub>\d+)(-(?P<var1>staging)|-(?P<client>.+)(-(?P<var2>staging)))?")  # noqa: E501

    @property
    def version(self):
        """return formatted version string."""
        return self._compose_version()

    @version.setter
    def version(self, val):
        decomposed = self._decompose_version(val)
        self.major = decomposed[0]
        self.minor = decomposed[1]
        self.subversion = decomposed[2]
        self.variant = decomposed[3]
        self.client = decomposed[4]

    def __init__(self, major: int = None, minor: int = None,
                 subversion: int = None, version: str = None,
                 variant: str = "", client: str = None,
                 path: Path = None):
        self.path = path

        if (
                major is None or minor is None or subversion is None
        ) and version is None:
            raise ValueError("Need version specified in some way.")
        if version:
            values = self._decompose_version(version)
            self.major = values[0]
            self.minor = values[1]
            self.subversion = values[2]
            self.variant = values[3]
            self.client = values[4]
        else:
            self.major = major
            self.minor = minor
            self.subversion = subversion
            # variant is set only if it is "staging", otherwise "production" is
            # implied and no need to mention it in version string.
            if variant == "staging":
                self.variant = variant
            self.client = client

    def _compose_version(self):
        version = "{}.{}.{}".format(self.major, self.minor, self.subversion)

        if self.client:
            version = "{}-{}".format(version, self.client)

        if self.variant == "staging":
            version = "{}-{}".format(version, self.variant)

        return version

    @classmethod
    def _decompose_version(cls, version_string: str) -> tuple:
        m = re.search(cls._version_regex, version_string)
        if not m:
            raise ValueError(
                "Cannot parse version string: {}".format(version_string))

        variant = None
        if m.group("var1") == "staging" or m.group("var2") == "staging":
            variant = "staging"

        client = m.group("client")

        return (int(m.group("major")), int(m.group("minor")),
                int(m.group("sub")), variant, client)

    def __eq__(self, other):
        if not isinstance(other, self.__class__):
            return False
        return self.version == other.version

    def __str__(self):
        return self.version

    def __repr__(self):
        return "{}, {}: {}".format(
            self.__class__.__name__, self.version, self.path)

    def __hash__(self):
        return hash(self.version)

    def __lt__(self, other):
        if (self.major, self.minor, self.subversion) < \
                (other.major, other.minor, other.subversion):
            return True

        # 1.2.3-staging < 1.2.3-client-staging
        if self.get_main_version() == other.get_main_version() and \
                not self.client and self.variant and \
                other.client and other.variant:
            return True

        # 1.2.3 < 1.2.3-staging
        if self.get_main_version() == other.get_main_version() and \
                not self.client and self.variant and \
                not other.client and not other.variant:
            return True

        # 1.2.3 < 1.2.3-client
        if self.get_main_version() == other.get_main_version() and \
                not self.client and not self.variant and \
                other.client and not other.variant:
            return True

        # 1.2.3 < 1.2.3-client-staging
        if self.get_main_version() == other.get_main_version() and \
                not self.client and not self.variant and other.client:
            return True

        # 1.2.3-client-staging < 1.2.3-client
        if self.get_main_version() == other.get_main_version() and \
                self.client and self.variant and \
                other.client and not other.variant:
            return True

        # prefer path over no path
        if self.version == other.version and \
                not self.path and other.path:
            return True

        # prefer path with dir over path with file
        return self.version == other.version and self.path and \
            other.path and self.path.is_file() and \
            other.path.is_dir()

    def is_staging(self) -> bool:
        """Test if current version is staging one."""
        return self.variant == "staging"

    def get_main_version(self) -> str:
        """Return main version component.

        This returns x.x.x part of version from possibly more complex one
        like x.x.x-foo-bar.

        Returns:
            str: main version component

        """
        return "{}.{}.{}".format(self.major, self.minor, self.subversion)

    @staticmethod
    def version_in_str(string: str) -> Tuple:
        """Find OpenPype version in given string.

        Args:
            string (str):  string to search.

        Returns:
            tuple: True/False and OpenPypeVersion if found.

        """
        try:
            result = OpenPypeVersion._decompose_version(string)
        except ValueError:
            return False, None
        return True, OpenPypeVersion(major=result[0],
                                     minor=result[1],
                                     subversion=result[2],
                                     variant=result[3],
                                     client=result[4])


class BootstrapRepos:
    """Class for bootstrapping local OpenPype installation.

    Attributes:
        data_dir (Path): local OpenPype installation directory.
        live_repo_dir (Path): path to repos directory if running live,
            otherwise `None`.
        registry (OpenPypeSettingsRegistry): OpenPype registry object.
        zip_filter (list): List of files to exclude from zip
        openpype_filter (list): list of top level directories not to
            include in zip in OpenPype repository.

    """

    def __init__(self, progress_callback: Callable = None, message=None):
        """Constructor.

        Args:
            progress_callback (callable): Optional callback method to report
                progress.
            message (QtCore.Signal, optional): Signal to report messages back.

        """
        # vendor and app used to construct user data dir
        self._vendor = "pypeclub"
        self._app = "openpype"
        self._log = log.getLogger(str(__class__))
        self.data_dir = Path(user_data_dir(self._app, self._vendor))
        self.registry = OpenPypeSettingsRegistry()
        self.zip_filter = [".pyc", "__pycache__"]
<<<<<<< HEAD
        self.openpype_filter = [
            "build", "docs", "tests", "repos", "tools", "venv"
=======
        self.pype_filter = [
            "build", "docs", "tests", "tools", "venv", "coverage"
>>>>>>> 69962606
        ]
        self._message = message

        # dummy progress reporter
        def empty_progress(x: int):
            """Progress callback dummy."""
            return x

        if not progress_callback:
            progress_callback = empty_progress
        self._progress_callback = progress_callback

        if getattr(sys, "frozen", False):
            self.live_repo_dir = Path(sys.executable).parent / "repos"
        else:
            self.live_repo_dir = Path(Path(__file__).parent / ".." / "repos")

    @staticmethod
    def get_version_path_from_list(version: str, version_list: list) -> Path:
        """Get path for specific version in list of OpenPype versions.

        Args:
            version (str): Version string to look for (1.2.4-staging)
            version_list (list of OpenPypeVersion): list of version to search.

        Returns:
            Path: Path to given version.

        """
        for v in version_list:
            if str(v) == version:
                return v.path

    @staticmethod
    def get_local_live_version() -> str:
        """Get version of local OpenPype."""

        version = {}
        path = Path(os.path.dirname(__file__)).parent / "openpype" / "version.py"
        with open(path, "r") as fp:
            exec(fp.read(), version)
        return version["__version__"]

    @staticmethod
    def get_version(repo_dir: Path) -> Union[str, None]:
        """Get version of OpenPype in given directory.

        Note: in frozen OpenPype installed in user data dir, this must point
        one level deeper as it is:
        `openpype-version-v3.0.0/openpype/version.py`

        Args:
            repo_dir (Path): Path to OpenPype repo.

        Returns:
            str: version string.
            None: if OpenPype is not found.

        """
        # try to find version
        version_file = Path(repo_dir) / "openpype" / "version.py"
        if not version_file.exists():
            return None

        version = {}
        with version_file.open("r") as fp:
            exec(fp.read(), version)

        return version['__version__']

    def create_version_from_live_code(
            self, repo_dir: Path = None) -> Union[OpenPypeVersion, None]:
        """Copy zip created from OpenPype repositories to user data dir.

        This detect OpenPype version either in local "live" OpenPype
        repository or in user provided path. Then it will zip it in temporary
        directory and finally it will move it to destination which is user
        data directory. Existing files will be replaced.

        Args:
            repo_dir (Path, optional): Path to OpenPype repository.

        Returns:
            Path: path of installed repository file.

        """
        # if repo dir is not set, we detect local "live" OpenPype repository
        # version and use it as a source. Otherwise repo_dir is user
        # entered location.
        if not repo_dir:
            version = self.get_local_live_version()
            repo_dir = self.live_repo_dir
        else:
            version = self.get_version(repo_dir)

        if not version:
            self._print("OpenPype not found.", LOG_ERROR)
            return

        # create destination directory
        if not self.data_dir.exists():
            self.data_dir.mkdir(parents=True)

        # create zip inside temporary directory.
        with tempfile.TemporaryDirectory() as temp_dir:
            temp_zip = \
                Path(temp_dir) / f"openpype-v{version}.zip"
            self._print(f"creating zip: {temp_zip}")

<<<<<<< HEAD
            self._create_openpype_zip(temp_zip, repo_dir)
=======
            self._create_pype_zip(temp_zip, repo_dir.parent)
>>>>>>> 69962606
            if not os.path.exists(temp_zip):
                self._print("make archive failed.", LOG_ERROR)
                return None

            destination = self._move_zip_to_data_dir(temp_zip)

        return OpenPypeVersion(version=version, path=destination)

    def _move_zip_to_data_dir(self, zip_file) -> Union[None, Path]:
        """Move zip with OpenPype version to user data directory.

        Args:
            zip_file (Path): Path to zip file.

        Returns:
            None if move fails.
            Path to moved zip on success.

        """
        destination = self.data_dir / zip_file.name

        if destination.exists():
            self._print(
                f"Destination file {destination} exists, removing.",
                LOG_WARNING)
            try:
                destination.unlink()
            except Exception as e:
                self._print(str(e), LOG_ERROR, exc_info=True)
                return None
        try:
            shutil.move(zip_file.as_posix(), self.data_dir.as_posix())
        except shutil.Error as e:
            self._print(str(e), LOG_ERROR, exc_info=True)
            return None

        return destination

    def _filter_dir(self, path: Path, path_filter: List) -> List[Path]:
        """Recursively crawl over path and filter."""
        result = []
        for item in path.iterdir():
            if item.name in path_filter:
                continue
            if item.name.startswith('.'):
                continue
            if item.is_dir():
                result.extend(self._filter_dir(item, path_filter))
            else:
                result.append(item)
        return result

    def create_version_from_frozen_code(self) -> Union[None, OpenPypeVersion]:
        """Create OpenPype version from *frozen* code distributed by installer.

        This should be real edge case for those wanting to try out OpenPype
        without setting up whole infrastructure but is strongly discouraged
        in studio setup as this use local version independent of others
        that can be out of date.

        Returns:
            :class:`OpenPypeVersion` zip file to be installed.

        """
        frozen_root = Path(sys.executable).parent

        # from frozen code we need igniter, openpype, schema vendor
        openpype_list = self._filter_dir(
            frozen_root / "openpype", self.zip_filter)
        openpype_list += self._filter_dir(
            frozen_root / "igniter", self.zip_filter)
<<<<<<< HEAD
        openpype_list += self._filter_dir(
=======
        pype_list += self._filter_dir(
            frozen_root / "repos", self.zip_filter)
        pype_list += self._filter_dir(
>>>>>>> 69962606
            frozen_root / "schema", self.zip_filter)
        openpype_list += self._filter_dir(
            frozen_root / "vendor", self.zip_filter)
        openpype_list.append(frozen_root / "README.md")
        openpype_list.append(frozen_root / "LICENSE")

        version = self.get_version(frozen_root)

        # create zip inside temporary directory.
        with tempfile.TemporaryDirectory() as temp_dir:
            temp_zip = \
                Path(temp_dir) / f"openpype-v{version}.zip"
            self._print(f"creating zip: {temp_zip}")

            with ZipFile(temp_zip, "w") as zip_file:
                progress = 0
<<<<<<< HEAD
                repo_inc = 48.0 / float(len(repo_list))
                file: Path
                for file in repo_list:
                    progress += repo_inc
                    self._progress_callback(int(progress))

                    # archive name is relative to repos dir
                    arc_name = file.relative_to(repo_dir)
                    zip_file.write(file, arc_name)

                openpype_inc = 48.0 / float(len(openpype_list))
=======
                pype_inc = 98.0 / float(len(pype_list))
>>>>>>> 69962606
                file: Path
                for file in openpype_list:
                    progress += openpype_inc
                    self._progress_callback(int(progress))

                    arc_name = file.relative_to(frozen_root.parent)
                    # we need to replace first part of path which starts with
<<<<<<< HEAD
                    # something like `exe.win/linux....` with `openpype` as this
                    # is expected by OpenPype in zip archive.
                    arc_name = Path("openpype").joinpath(*arc_name.parts[1:])
=======
                    # something like `exe.win/linux....` with `pype` as this
                    # is expected by Pype in zip archive.
                    arc_name = Path().joinpath(*arc_name.parts[1:])
>>>>>>> 69962606
                    zip_file.write(file, arc_name)

            destination = self._move_zip_to_data_dir(temp_zip)

        return OpenPypeVersion(version=version, path=destination)

<<<<<<< HEAD
    def _create_poenpype_zip(
            self,
            zip_path: Path, include_dir: Path,
            include_openpype: bool = True) -> None:
        """Pack repositories and OpenPype into zip.
=======
    def _create_pype_zip(self, zip_path: Path, pype_path: Path) -> None:
        """Pack repositories and Pype into zip.
>>>>>>> 69962606

        We are using :mod:`zipfile` instead :meth:`shutil.make_archive`
        because we need to decide what file and directories to include in zip
        and what not. They are determined by :attr:`zip_filter` on file level
        and :attr:`openpype_filter` on top level directory in OpenPype
        repository.

        Args:
<<<<<<< HEAD
            zip_path (str): path  to zip file.
            include_dir (Path): repo directories to include.
            include_openpype (bool): add OpenPype module itself.

        """
        include_dir = include_dir.resolve()

        openpype_list = []
        # get filtered list of files in repositories (repos directory)
        repo_list = self._filter_dir(include_dir, self.zip_filter)
        # count them
        repo_files = len(repo_list)

        # there must be some files, otherwise `include_dir` path is wrong
        assert repo_files != 0, f"No repositories to include in {include_dir}"
        openpype_inc = 0
        if include_openpype:
            # get filtered list of file in Pype repository
            openpype_list = self._filter_dir(include_dir.parent, self.zip_filter)
            openpype_files = len(openpype_list)
            repo_inc = 48.0 / float(repo_files)
            openpype_inc = 48.0 / float(openpype_files)
        else:
            repo_inc = 98.0 / float(repo_files)
=======
            zip_path (Path): Path to zip file.
            pype_path (Path): Path to Pype sources.

        """
        pype_list = []
        pype_inc = 0

        # get filtered list of file in Pype repository
        pype_list = self._filter_dir(pype_path, self.zip_filter)
        pype_files = len(pype_list)

        pype_inc = 98.0 / float(pype_files)
>>>>>>> 69962606

        with ZipFile(zip_path, "w") as zip_file:
            progress = 0
            pype_root = pype_path.resolve()
            # generate list of filtered paths
            dir_filter = [pype_root / f for f in self.pype_filter]

            file: Path
            for file in pype_list:
                progress += pype_inc
                self._progress_callback(int(progress))

<<<<<<< HEAD
                # archive name is relative to repos dir
                arc_name = file.relative_to(include_dir)
                zip_file.write(file, arc_name)

            # add openpype itself
            if include_openpype:
                openpype_root = include_dir.parent.resolve()
                # generate list of filtered paths
                dir_filter = [openpype_root / f for f in self.openpype_filter]

                file: Path
                for file in openpype_list:
                    progress += openpype_inc
                    self._progress_callback(int(progress))

                    # if file resides in filtered path, skip it
                    is_inside = None
                    df: Path
                    for df in dir_filter:
                        try:
                            is_inside = file.resolve().relative_to(df)
                        except ValueError:
                            pass

                    if is_inside:
                        continue
=======
                # if file resides in filtered path, skip it
                is_inside = None
                df: Path
                for df in dir_filter:
                    try:
                        is_inside = file.resolve().relative_to(df)
                    except ValueError:
                        pass

                if is_inside:
                    continue
>>>>>>> 69962606

                processed_path = file
                self._print(f"- processing {processed_path}")

<<<<<<< HEAD
                    zip_file.write(file,
                                   "openpype" / file.relative_to(
                                       openpype_root))
=======
                zip_file.write(file, file.relative_to(pype_root))
>>>>>>> 69962606

            # test if zip is ok
            zip_file.testzip()
            self._progress_callback(100)

    @staticmethod
    def add_paths_from_archive(archive: Path) -> None:
        """Add first-level directory and 'repos' as paths to :mod:`sys.path`.

        This will enable Python to import Pype and modules in `repos`
        submodule directory in zip file.

        Adding to both `sys.path` and `PYTHONPATH`, skipping duplicates.

        Args:
            archive (Path): path to archive.

        .. deprecated:: 3.0
            we don't use zip archives directly

        """
        if not archive.is_file() and not archive.exists():
            raise ValueError("Archive is not file.")

        with ZipFile(archive, "r") as zip_file:
            name_list = zip_file.namelist()

        roots = []
        paths = []
        for item in name_list:
            if not item.startswith("repos/"):
                continue

            root = item.split("/")[1]

            if root not in roots:
                roots.append(root)
                paths.append(
                    f"{archive}{os.path.sep}repos{os.path.sep}{root}")
                sys.path.insert(0, paths[-1])

        sys.path.insert(0, f"{archive}")
        pythonpath = os.getenv("PYTHONPATH", "")
        python_paths = pythonpath.split(os.pathsep)
        python_paths += paths

        os.environ["PYTHONPATH"] = os.pathsep.join(python_paths)

    @staticmethod
    def add_paths_from_directory(directory: Path) -> None:
        """Add repos first level directories as paths to :mod:`sys.path`.

        This works the same as :meth:`add_paths_from_archive` but in
        specified directory.

        Adding to both `sys.path` and `PYTHONPATH`, skipping duplicates.

        Args:
            directory (Path): path to directory.

        """
        sys.path.insert(0, directory.as_posix())
        directory = directory / "repos"
        if not directory.exists() and not directory.is_dir():
            raise ValueError("directory is invalid")

        roots = []
        for item in directory.iterdir():
            if item.is_dir():
                root = item.as_posix()
                if root not in roots:
                    roots.append(root)
                    sys.path.insert(0, root)

        pythonpath = os.getenv("PYTHONPATH", "")
        paths = pythonpath.split(os.pathsep)
        paths += roots

        os.environ["PYTHONPATH"] = os.pathsep.join(paths)

    def find_openpype(
            self,
            openpype_path: Union[Path, str] = None,
            staging: bool = False,
            include_zips: bool = False) -> Union[List[OpenPypeVersion], None]:
        """Get ordered dict of detected OpenPype version.

        Resolution order for OpenPype is following:

            1) First we test for ``OPENPYPE_PATH`` environment variable
            2) We try to find ``openPypePath`` in registry setting
            3) We use user data directory

        Args:
            openpype_path (Path or str, optional): Try to find OpenPype on
                the given path or url.
            staging (bool, optional): Filter only staging version, skip them
                otherwise.
            include_zips (bool, optional): If set True it will try to find
                OpenPype in zip files in given directory.

        Returns:
            dict of Path: Dictionary of detected OpenPype version.
                 Key is version, value is path to zip file.

            None: if OpenPype is not found.

        Todo:
            implement git/url support as OpenPype location, so it would be
            possible to enter git url, OpenPype would check it out and if it is
            ok install it as normal version.

        """
        if openpype_path and not isinstance(openpype_path, Path):
            raise NotImplementedError(
                ("Finding OpenPype in non-filesystem locations is"
                 " not implemented yet."))

        dir_to_search = self.data_dir

        # if we have openpype_path specified, search only there.
        if openpype_path:
            dir_to_search = openpype_path
        else:
            if os.getenv("PYPE_PATH"):
                if Path(os.getenv("PYPE_PATH")).exists():
                    dir_to_search = Path(os.getenv("PYPE_PATH"))
            else:
                try:
                    registry_dir = Path(
                        str(self.registry.get_item("openPypePath")))
                    if registry_dir.exists():
                        dir_to_search = registry_dir

                except ValueError:
                    # nothing found in registry, we'll use data dir
                    pass

        openpype_versions = self.get_openpype_versions(dir_to_search, staging)

        # remove zip file version if needed.
        if not include_zips:
            openpype_versions = [
                v for v in openpype_versions if v.path.suffix != ".zip"
            ]

        return openpype_versions

    def process_entered_location(self, location: str) -> Union[Path, None]:
        """Process user entered location string.

        It decides if location string is mongodb url or path.
        If it is mongodb url, it will connect and load ``OPENPYPE_PATH`` from
        there and use it as path to OpenPype. In it is _not_ mongodb url, it
        is assumed we have a path, this is tested and zip file is
        produced and installed using :meth:`create_version_from_live_code`.

        Args:
            location (str): User entered location.

        Returns:
            Path: to OpenPype zip produced from this location.
            None: Zipping failed.

        """
        openpype_path = None
        # try to get OpenPype path from mongo.
        if location.startswith("mongodb"):
            pype_path = get_openpype_path_from_db(location)
            if not openpype_path:
                self._print("cannot find PYPE_PATH in settings.")
                return None

        # if not successful, consider location to be fs path.
        if not openpype_path:
            openpype_path = Path(location)

        # test if this path does exist.
        if not openpype_path.exists():
            self._print(f"{openpype_path} doesn't exists.")
            return None

        # test if entered path isn't user data dir
        if self.data_dir == openpype_path:
            self._print("cannot point to user data dir", LOG_ERROR)
            return None

        # find openpype zip files in location. There can be
        # either "live" OpenPype repository, or multiple zip files or even
        # multiple OpenPype version directories. This process looks into zip
        # files and directories and tries to parse `version.py` file.
        versions = self.find_openpype(openpype_path, include_zips=True)
        if versions:
            self._print(f"found OpenPype in [ {openpype_path} ]")
            self._print(f"latest version found is [ {versions[-1]} ]")

            return self.install_version(versions[-1])

        # if we got here, it means that location is "live"
        # OpenPype repository. We'll create zip from it and move it to user
        # data dir.
        live_openpype = self.create_version_from_live_code(openpype_path)
        if not live_openpype.path.exists():
            self._print(f"installing zip {live_openpype} failed.", LOG_ERROR)
            return None
        # install it
        return self.install_version(live_openpype)

    def _print(self,
               message: str,
               level: int = LOG_INFO,
               exc_info: bool = False):
        """Helper function passing logs to UI and to logger.

        Supporting 3 levels of logs defined with `LOG_INFO`, `LOG_WARNING` and
        `LOG_ERROR` constants.

        Args:
            message (str): Message to log.
            level (int, optional): Log level to use.
            exc_info (bool, optional): Exception info object to pass to logger.

        """
        if self._message:
            self._message.emit(message, level == LOG_ERROR)

        if level == LOG_WARNING:
            self._log.warning(message, exc_info=exc_info)
            return
        if level == LOG_ERROR:
            self._log.error(message, exc_info=exc_info)
            return
        self._log.info(message, exc_info=exc_info)

    def extract_openpype(self, version: OpenPypeVersion) -> Union[Path, None]:
        """Extract zipped OpenPype version to user data directory.

        Args:
            version (OpenPypeVersion): Version of OpenPype.

        Returns:
            Path: path to extracted version.
            None: if something failed.

        """
        if not version.path:
            raise ValueError(
                f"version {version} is not associated with any file")

        destination = self.data_dir / version.path.stem
        if destination.exists():
            try:
                destination.unlink()
            except OSError:
                msg = f"!!! Cannot remove already existing {destination}"
                self._print(msg, LOG_ERROR, exc_info=True)
                return None

        destination.mkdir(parents=True)

        # extract zip there
        self._print("Extracting zip to destination ...")
        with ZipFile(version.path, "r") as zip_ref:
            zip_ref.extractall(destination)

        self._print(f"Installed as {version.path.stem}")

        return destination

    def is_inside_user_data(self, path: Path) -> bool:
        """Test if version is located in user data dir.

        Args:
            path (Path) Path to test.

        Returns:
            True if path is inside user data dir.

        """
        is_inside = False
        try:
            is_inside = path.resolve().relative_to(
                self.data_dir)
        except ValueError:
            # if relative path cannot be calculated, OpenPype version is not
            # inside user data dir
            pass
        return is_inside

    def install_version(self,
                        openpype_version: OpenPypeVersion,
                        force: bool = False) -> Path:
        """Install OpenPype version to user data directory.

        Args:
            oepnpype_version (OpenPypeVersion): OpenPype version to install.
            force (bool, optional): Force overwrite existing version.

        Returns:
            Path: Path to installed OpenPype.

        Raises:
            OpenPypeVersionExists: If not forced and this version already exist
                in user data directory.
            OpenPypeVersionInvalid: If version to install is invalid.
            OpenPypeVersionIOError: If copying or zipping fail.

        """

        if self.is_inside_user_data(openpype_version.path) and not pype_version.path.is_file():  # noqa
            raise OpenPypeVersionExists(
                "OpenPype already inside user data dir")

        # determine destination directory name
        # for zip file strip suffix, in case of dir use whole dir name
        if openpype_version.path.is_dir():
            dir_name = openpype_version.path.name
        else:
            dir_name = openpype_version.path.stem

        destination = self.data_dir / dir_name

        # test if destination directory already exist, if so lets delete it.
        if destination.exists() and force:
            try:
                shutil.rmtree(destination)
            except OSError as e:
                self._print(
                    f"cannot remove already existing {destination}",
                    LOG_ERROR, exc_info=True)
                raise OpenPypeVersionIOError(
                    f"cannot remove existing {destination}") from e
        elif destination.exists() and not force:
            raise OpenPypeVersionExists(f"{destination} already exist.")
        else:
            # create destination parent directories even if they don't exist.
            destination.mkdir(parents=True)

        # version is directory
        if openpype_version.path.is_dir():
            # create zip inside temporary directory.
            self._print("Creating zip from directory ...")
            with tempfile.TemporaryDirectory() as temp_dir:
                temp_zip = \
                    Path(temp_dir) / f"openpype-v{openpype_version}.zip"
                self._print(f"creating zip: {temp_zip}")

                self._create_openpype_zip(temp_zip, openpype_version.path)
                if not os.path.exists(temp_zip):
                    self._print("make archive failed.", LOG_ERROR)
                    raise OpenPypeVersionIOError("Zip creation failed.")

                # set zip as version source
                openpype_version.path = temp_zip

        elif openpype_version.path.is_file():
            # check if file is zip (by extension)
            if openpype_version.path.suffix.lower() != ".zip":
                raise OpenPypeVersionInvalid("Invalid file format")

        if not self.is_inside_user_data(openpype_version.path):
            try:
                # copy file to destination
                self._print("Copying zip to destination ...")
                _destination_zip = destination.parent / openpype_version.path.name  # noqa: E501
                copyfile(
                    openpype_version.path.as_posix(),
                    _destination_zip.as_posix())
            except OSError as e:
                self._print(
                    "cannot copy version to user data directory", LOG_ERROR,
                    exc_info=True)
                raise OpenPypeVersionIOError((
                    f"can't copy version {openpype_version.path.as_posix()} "
                    f"to destination {destination.parent.as_posix()}")) from e

        # extract zip there
        self._print("extracting zip to destination ...")
        with ZipFile(openpype_version.path, "r") as zip_ref:
            zip_ref.extractall(destination)

        return destination

    def _is_openpype_in_dir(self,
                            dir_item: Path,
                            detected_version: OpenPypeVersion) -> bool:
        """Test if path item is OpenPype version matching detected version.

        If item is directory that might (based on it's name)
        contain OpenPype version, check if it really does contain
        OpenPype and that their versions matches.

        Args:
            dir_item (Path): Directory to test.
            detected_version (OpenPypeVersion): OpenPype version detected
                from name.

        Returns:
            True if it is valid OpenPype version, False otherwise.

        """
        try:
            # add one 'openpype' level as inside dir there should
            # be many other repositories.
<<<<<<< HEAD
            version_str = BootstrapRepos.get_version(
                dir_item / "openpype")
            version_check = OpenPypeVersion(version=version_str)
=======
            version_str = BootstrapRepos.get_version(dir_item)
            version_check = PypeVersion(version=version_str)
>>>>>>> 69962606
        except ValueError:
            self._print(
                f"cannot determine version from {dir_item}", True)
            return False

        version_main = version_check.get_main_version()
        detected_main = detected_version.get_main_version()
        if version_main != detected_main:
            self._print(
                (f"dir version ({detected_version}) and "
                 f"its content version ({version_check}) "
                 "doesn't match. Skipping."))
            return False
        return True

    def _is_openpype_in_zip(self,
                            zip_item: Path,
                            detected_version: OpenPypeVersion) -> bool:
        """Test if zip path is OpenPype version matching detected version.

        Open zip file, look inside and parse version from OpenPype
        inside it. If there is none, or it is different from
        version specified in file name, skip it.

        Args:
            zip_item (Path): Zip file to test.
            detected_version (OpenPypeVersion): Pype version detected from name.

        Returns:
           True if it is valid OpenPype version, False otherwise.

        """
        # skip non-zip files
        if zip_item.suffix.lower() != ".zip":
            return False

        try:
            with ZipFile(zip_item, "r") as zip_file:
                with zip_file.open(
<<<<<<< HEAD
                        "openpype/version.py") as version_file:
=======
                        "pype/version.py") as version_file:
>>>>>>> 69962606
                    zip_version = {}
                    exec(version_file.read(), zip_version)
                    version_check = OpenPypeVersion(
                        version=zip_version["__version__"])

                    version_main = version_check.get_main_version()  # noqa: E501
                    detected_main = detected_version.get_main_version()  # noqa: E501

                    if version_main != detected_main:
                        self._print(
                            (f"zip version ({detected_version}) "
                             f"and its content version "
                             f"({version_check}) "
                             "doesn't match. Skipping."), True)
                        return False
        except BadZipFile:
            self._print(f"{zip_item} is not a zip file", True)
            return False
        except KeyError:
            self._print("Zip does not contain OpenPype", True)
            return False
        return True

    def get_openpype_versions(self,
                              openpype_dir: Path,
                              staging: bool = False) -> list:
        """Get all detected OpenPype versions in directory.

        Args:
            openpype_dir (Path): Directory to scan.
            staging (bool, optional): Find staging versions if True.

        Returns:
            list of OpenPypeVersion

        Throws:
            ValueError: if invalid path is specified.

        """
        if not openpype_dir.exists() and not openpype_dir.is_dir():
            raise ValueError("specified directory is invalid")

        _openpype_versions = []
        # iterate over directory in first level and find all that might
        # contain OpenPype.
        for item in openpype_dir.iterdir():

            # if file, strip extension, in case of dir not.
            name = item.name if item.is_dir() else item.stem
            result = OpenPypeVersion.version_in_str(name)

            if result[0]:
                detected_version: OpenPypeVersion
                detected_version = result[1]

                if item.is_dir() and not self._is_openpype_in_dir(
                    item, detected_version
                ):
                    continue

                if item.is_file() and not self._is_openpype_in_zip(
                    item, detected_version
                ):
                    continue

                detected_version.path = item
                if staging and detected_version.is_staging():
                    _openpype_versions.append(detected_version)

                if not staging and not detected_version.is_staging():
                    _openpype_versions.append(detected_version)

        return sorted(_openpype_versions)


class OpenPypeVersionExists(Exception):
    """Exception for handling existing OpenPype version."""
    pass


class OpenPypeVersionInvalid(Exception):
    """Exception for handling invalid OpenPype version."""
    pass


class OpenPypeVersionIOError(Exception):
    """Exception for handling IO errors in OpenPype version."""
    pass<|MERGE_RESOLUTION|>--- conflicted
+++ resolved
@@ -241,13 +241,8 @@
         self.data_dir = Path(user_data_dir(self._app, self._vendor))
         self.registry = OpenPypeSettingsRegistry()
         self.zip_filter = [".pyc", "__pycache__"]
-<<<<<<< HEAD
         self.openpype_filter = [
-            "build", "docs", "tests", "repos", "tools", "venv"
-=======
-        self.pype_filter = [
             "build", "docs", "tests", "tools", "venv", "coverage"
->>>>>>> 69962606
         ]
         self._message = message
 
@@ -357,11 +352,7 @@
                 Path(temp_dir) / f"openpype-v{version}.zip"
             self._print(f"creating zip: {temp_zip}")
 
-<<<<<<< HEAD
-            self._create_openpype_zip(temp_zip, repo_dir)
-=======
-            self._create_pype_zip(temp_zip, repo_dir.parent)
->>>>>>> 69962606
+            self._create_openpype_zip(temp_zip, repo_dir.parent)
             if not os.path.exists(temp_zip):
                 self._print("make archive failed.", LOG_ERROR)
                 return None
@@ -433,17 +424,12 @@
             frozen_root / "openpype", self.zip_filter)
         openpype_list += self._filter_dir(
             frozen_root / "igniter", self.zip_filter)
-<<<<<<< HEAD
         openpype_list += self._filter_dir(
-=======
-        pype_list += self._filter_dir(
             frozen_root / "repos", self.zip_filter)
-        pype_list += self._filter_dir(
->>>>>>> 69962606
+        openpype_list += self._filter_dir(
             frozen_root / "schema", self.zip_filter)
         openpype_list += self._filter_dir(
             frozen_root / "vendor", self.zip_filter)
-        openpype_list.append(frozen_root / "README.md")
         openpype_list.append(frozen_root / "LICENSE")
 
         version = self.get_version(frozen_root)
@@ -456,21 +442,7 @@
 
             with ZipFile(temp_zip, "w") as zip_file:
                 progress = 0
-<<<<<<< HEAD
-                repo_inc = 48.0 / float(len(repo_list))
-                file: Path
-                for file in repo_list:
-                    progress += repo_inc
-                    self._progress_callback(int(progress))
-
-                    # archive name is relative to repos dir
-                    arc_name = file.relative_to(repo_dir)
-                    zip_file.write(file, arc_name)
-
-                openpype_inc = 48.0 / float(len(openpype_list))
-=======
-                pype_inc = 98.0 / float(len(pype_list))
->>>>>>> 69962606
+                openpype_inc = 98.0 / float(len(openpype_list))
                 file: Path
                 for file in openpype_list:
                     progress += openpype_inc
@@ -478,31 +450,17 @@
 
                     arc_name = file.relative_to(frozen_root.parent)
                     # we need to replace first part of path which starts with
-<<<<<<< HEAD
-                    # something like `exe.win/linux....` with `openpype` as this
-                    # is expected by OpenPype in zip archive.
-                    arc_name = Path("openpype").joinpath(*arc_name.parts[1:])
-=======
-                    # something like `exe.win/linux....` with `pype` as this
-                    # is expected by Pype in zip archive.
+                    # something like `exe.win/linux....` with `openpype` as
+                    # this is expected by OpenPype in zip archive.
                     arc_name = Path().joinpath(*arc_name.parts[1:])
->>>>>>> 69962606
                     zip_file.write(file, arc_name)
 
             destination = self._move_zip_to_data_dir(temp_zip)
 
         return OpenPypeVersion(version=version, path=destination)
 
-<<<<<<< HEAD
-    def _create_poenpype_zip(
-            self,
-            zip_path: Path, include_dir: Path,
-            include_openpype: bool = True) -> None:
+    def _create_openpype_zip(self, zip_path: Path, openpype_path: Path) -> None:
         """Pack repositories and OpenPype into zip.
-=======
-    def _create_pype_zip(self, zip_path: Path, pype_path: Path) -> None:
-        """Pack repositories and Pype into zip.
->>>>>>> 69962606
 
         We are using :mod:`zipfile` instead :meth:`shutil.make_archive`
         because we need to decide what file and directories to include in zip
@@ -511,85 +469,30 @@
         repository.
 
         Args:
-<<<<<<< HEAD
-            zip_path (str): path  to zip file.
-            include_dir (Path): repo directories to include.
-            include_openpype (bool): add OpenPype module itself.
-
-        """
-        include_dir = include_dir.resolve()
-
+            zip_path (Path): Path to zip file.
+            openpype_path (Path): Path to OpenPype sources.
+
+        """
         openpype_list = []
-        # get filtered list of files in repositories (repos directory)
-        repo_list = self._filter_dir(include_dir, self.zip_filter)
-        # count them
-        repo_files = len(repo_list)
-
-        # there must be some files, otherwise `include_dir` path is wrong
-        assert repo_files != 0, f"No repositories to include in {include_dir}"
         openpype_inc = 0
-        if include_openpype:
-            # get filtered list of file in Pype repository
-            openpype_list = self._filter_dir(include_dir.parent, self.zip_filter)
-            openpype_files = len(openpype_list)
-            repo_inc = 48.0 / float(repo_files)
-            openpype_inc = 48.0 / float(openpype_files)
-        else:
-            repo_inc = 98.0 / float(repo_files)
-=======
-            zip_path (Path): Path to zip file.
-            pype_path (Path): Path to Pype sources.
-
-        """
-        pype_list = []
-        pype_inc = 0
 
         # get filtered list of file in Pype repository
-        pype_list = self._filter_dir(pype_path, self.zip_filter)
-        pype_files = len(pype_list)
-
-        pype_inc = 98.0 / float(pype_files)
->>>>>>> 69962606
+        openpype_list = self._filter_dir(openpype_path, self.zip_filter)
+        openpype_files = len(openpype_list)
+
+        openpype_inc = 98.0 / float(openpype_files)
 
         with ZipFile(zip_path, "w") as zip_file:
             progress = 0
-            pype_root = pype_path.resolve()
+            openpype_root = openpype_path.resolve()
             # generate list of filtered paths
-            dir_filter = [pype_root / f for f in self.pype_filter]
+            dir_filter = [openpype_root / f for f in self.openpype_filter]
 
             file: Path
-            for file in pype_list:
-                progress += pype_inc
+            for file in openpype_list:
+                progress += openpype_inc
                 self._progress_callback(int(progress))
 
-<<<<<<< HEAD
-                # archive name is relative to repos dir
-                arc_name = file.relative_to(include_dir)
-                zip_file.write(file, arc_name)
-
-            # add openpype itself
-            if include_openpype:
-                openpype_root = include_dir.parent.resolve()
-                # generate list of filtered paths
-                dir_filter = [openpype_root / f for f in self.openpype_filter]
-
-                file: Path
-                for file in openpype_list:
-                    progress += openpype_inc
-                    self._progress_callback(int(progress))
-
-                    # if file resides in filtered path, skip it
-                    is_inside = None
-                    df: Path
-                    for df in dir_filter:
-                        try:
-                            is_inside = file.resolve().relative_to(df)
-                        except ValueError:
-                            pass
-
-                    if is_inside:
-                        continue
-=======
                 # if file resides in filtered path, skip it
                 is_inside = None
                 df: Path
@@ -601,18 +504,11 @@
 
                 if is_inside:
                     continue
->>>>>>> 69962606
 
                 processed_path = file
                 self._print(f"- processing {processed_path}")
 
-<<<<<<< HEAD
-                    zip_file.write(file,
-                                   "openpype" / file.relative_to(
-                                       openpype_root))
-=======
-                zip_file.write(file, file.relative_to(pype_root))
->>>>>>> 69962606
+                zip_file.write(file, file.relative_to(openpype_root))
 
             # test if zip is ok
             zip_file.testzip()
@@ -622,7 +518,7 @@
     def add_paths_from_archive(archive: Path) -> None:
         """Add first-level directory and 'repos' as paths to :mod:`sys.path`.
 
-        This will enable Python to import Pype and modules in `repos`
+        This will enable Python to import OpenPype and modules in `repos`
         submodule directory in zip file.
 
         Adding to both `sys.path` and `PYTHONPATH`, skipping duplicates.
@@ -1017,14 +913,8 @@
         try:
             # add one 'openpype' level as inside dir there should
             # be many other repositories.
-<<<<<<< HEAD
-            version_str = BootstrapRepos.get_version(
-                dir_item / "openpype")
+            version_str = BootstrapRepos.get_version(dir_item)
             version_check = OpenPypeVersion(version=version_str)
-=======
-            version_str = BootstrapRepos.get_version(dir_item)
-            version_check = PypeVersion(version=version_str)
->>>>>>> 69962606
         except ValueError:
             self._print(
                 f"cannot determine version from {dir_item}", True)
@@ -1064,11 +954,7 @@
         try:
             with ZipFile(zip_item, "r") as zip_file:
                 with zip_file.open(
-<<<<<<< HEAD
                         "openpype/version.py") as version_file:
-=======
-                        "pype/version.py") as version_file:
->>>>>>> 69962606
                     zip_version = {}
                     exec(version_file.read(), zip_version)
                     version_check = OpenPypeVersion(
