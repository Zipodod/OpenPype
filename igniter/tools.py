--- conflicted
+++ resolved
@@ -6,11 +6,8 @@
 version is decided.
 
 """
-<<<<<<< HEAD
+import sys
 import os
-=======
-import sys
->>>>>>> 69962606
 from typing import Dict, Union
 from urllib.parse import urlparse, parse_qs
 from pathlib import Path
@@ -216,7 +213,6 @@
         mongo_kwargs["port"] = int(port)
 
     try:
-<<<<<<< HEAD
         # Create mongo connection
         client = MongoClient(**mongo_kwargs)
         # Access settings collection
@@ -226,13 +222,6 @@
         # Close Mongo connection
         client.close()
 
-=======
-        client = MongoClient(**mongo_args)
-    except ServerSelectionTimeoutError as e:
-        print("!!! Can't connect to mongodb database server.")
-        print("!!! {}".format(e))
-        return None
->>>>>>> 69962606
     except Exception:
         # TODO log traceback or message
         return {}
