--- conflicted
+++ resolved
@@ -3576,46 +3576,6 @@
     return colorspace
 
 
-<<<<<<< HEAD
-def get_all_children(nodes):
-    """Return all children of `nodes` including each instanced child.
-    Using maya.cmds.listRelatives(allDescendents=True) includes only the first
-    instance. As such, this function acts as an optimal replacement with a
-    focus on a fast query.
-
-    """
-
-    sel = OpenMaya.MSelectionList()
-    traversed = set()
-    iterator = OpenMaya.MItDag(OpenMaya.MItDag.kDepthFirst)
-    for node in nodes:
-
-        if node in traversed:
-            # Ignore if already processed as a child
-            # before
-            continue
-
-        sel.clear()
-        sel.add(node)
-        dag = sel.getDagPath(0)
-
-        iterator.reset(dag)
-        # ignore self
-        iterator.next()  # noqa: B305
-        while not iterator.isDone():
-
-            path = iterator.fullPathName()
-
-            if path in traversed:
-                iterator.prune()
-                iterator.next()  # noqa: B305
-                continue
-
-            traversed.add(path)
-            iterator.next()  # noqa: B305
-
-    return list(traversed)
-=======
 def image_info(file_path):
     # type: (str) -> dict
     """Based on tha texture path, get its bit depth and format information.
@@ -3704,4 +3664,43 @@
         else:
             n += 1
     return n
->>>>>>> 0cb3585d
+
+
+def get_all_children(nodes):
+    """Return all children of `nodes` including each instanced child.
+    Using maya.cmds.listRelatives(allDescendents=True) includes only the first
+    instance. As such, this function acts as an optimal replacement with a
+    focus on a fast query.
+
+    """
+
+    sel = OpenMaya.MSelectionList()
+    traversed = set()
+    iterator = OpenMaya.MItDag(OpenMaya.MItDag.kDepthFirst)
+    for node in nodes:
+
+        if node in traversed:
+            # Ignore if already processed as a child
+            # before
+            continue
+
+        sel.clear()
+        sel.add(node)
+        dag = sel.getDagPath(0)
+
+        iterator.reset(dag)
+        # ignore self
+        iterator.next()  # noqa: B305
+        while not iterator.isDone():
+
+            path = iterator.fullPathName()
+
+            if path in traversed:
+                iterator.prune()
+                iterator.next()  # noqa: B305
+                continue
+
+            traversed.add(path)
+            iterator.next()  # noqa: B305
+
+    return list(traversed)