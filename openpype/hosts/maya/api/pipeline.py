import os
import errno
import logging
import contextlib

from maya import utils, cmds, OpenMaya
import maya.api.OpenMaya as om

import pyblish.api

from openpype.settings import get_project_settings
from openpype.host import (
    HostBase,
    IWorkfileHost,
    ILoadHost,
    HostDirmap,
)
from openpype.tools.utils import host_tools
from openpype.lib import (
    register_event_callback,
    emit_event
)
from openpype.pipeline import (
    legacy_io,
    register_loader_plugin_path,
    register_inventory_action_path,
    register_creator_plugin_path,
    deregister_loader_plugin_path,
    deregister_inventory_action_path,
    deregister_creator_plugin_path,
    AVALON_CONTAINER_ID,
)
from openpype.pipeline.load import any_outdated_containers
<<<<<<< HEAD
from openpype.hosts.maya.lib import create_workspace_mel
=======
from openpype.hosts.maya import MAYA_ROOT_DIR
from openpype.hosts.maya.lib import copy_workspace_mel

>>>>>>> 056a237c
from . import menu, lib
from .workio import (
    open_file,
    save_file,
    file_extensions,
    has_unsaved_changes,
    work_root,
    current_file
)

log = logging.getLogger("openpype.hosts.maya")

PLUGINS_DIR = os.path.join(MAYA_ROOT_DIR, "plugins")
PUBLISH_PATH = os.path.join(PLUGINS_DIR, "publish")
LOAD_PATH = os.path.join(PLUGINS_DIR, "load")
CREATE_PATH = os.path.join(PLUGINS_DIR, "create")
INVENTORY_PATH = os.path.join(PLUGINS_DIR, "inventory")

AVALON_CONTAINERS = ":AVALON_CONTAINERS"


class MayaHost(HostBase, IWorkfileHost, ILoadHost):
    name = "maya"

    def __init__(self):
        super(MayaHost, self).__init__()
        self._op_events = {}

    def install(self):
<<<<<<< HEAD
        project_settings = get_project_settings(legacy_io.active_project())
=======
        project_name = os.getenv("AVALON_PROJECT")
        project_settings = get_project_settings(project_name)
>>>>>>> 056a237c
        # process path mapping
        dirmap_processor = MayaDirmap("maya", project_name, project_settings)
        dirmap_processor.process_dirmap()

        pyblish.api.register_plugin_path(PUBLISH_PATH)
        pyblish.api.register_host("mayabatch")
        pyblish.api.register_host("mayapy")
        pyblish.api.register_host("maya")

        register_loader_plugin_path(LOAD_PATH)
        register_creator_plugin_path(CREATE_PATH)
        register_inventory_action_path(INVENTORY_PATH)
        self.log.info(PUBLISH_PATH)

        self.log.info("Installing callbacks ... ")
        register_event_callback("init", on_init)

        if lib.IS_HEADLESS:
            self.log.info((
                "Running in headless mode, skipping Maya save/open/new"
                " callback installation.."
            ))

            return

        _set_project()
        self._register_callbacks()

        menu.install()

        register_event_callback("save", on_save)
        register_event_callback("open", on_open)
        register_event_callback("new", on_new)
        register_event_callback("before.save", on_before_save)
        register_event_callback("taskChanged", on_task_changed)
        register_event_callback("workfile.save.before", before_workfile_save)

    def open_workfile(self, filepath):
        return open_file(filepath)

    def save_workfile(self, filepath=None):
        return save_file(filepath)

    def work_root(self, session):
        return work_root(session)

    def get_current_workfile(self):
        return current_file()

    def workfile_has_unsaved_changes(self):
        return has_unsaved_changes()

    def get_workfile_extensions(self):
        return file_extensions()

    def get_containers(self):
        return ls()

    @contextlib.contextmanager
    def maintained_selection(self):
        with lib.maintained_selection():
            yield

    def _register_callbacks(self):
        for handler, event in self._op_events.copy().items():
            if event is None:
                continue

            try:
                OpenMaya.MMessage.removeCallback(event)
                self._op_events[handler] = None
            except RuntimeError as exc:
                self.log.info(exc)

        self._op_events[_on_scene_save] = OpenMaya.MSceneMessage.addCallback(
            OpenMaya.MSceneMessage.kBeforeSave, _on_scene_save
        )

        self._op_events[_before_scene_save] = (
            OpenMaya.MSceneMessage.addCheckCallback(
                OpenMaya.MSceneMessage.kBeforeSaveCheck,
                _before_scene_save
            )
        )

        self._op_events[_on_scene_new] = OpenMaya.MSceneMessage.addCallback(
            OpenMaya.MSceneMessage.kAfterNew, _on_scene_new
        )

        self._op_events[_on_maya_initialized] = (
            OpenMaya.MSceneMessage.addCallback(
                OpenMaya.MSceneMessage.kMayaInitialized,
                _on_maya_initialized
            )
        )

        self._op_events[_on_scene_open] = OpenMaya.MSceneMessage.addCallback(
            OpenMaya.MSceneMessage.kAfterOpen, _on_scene_open
        )

        self.log.info("Installed event handler _on_scene_save..")
        self.log.info("Installed event handler _before_scene_save..")
        self.log.info("Installed event handler _on_scene_new..")
        self.log.info("Installed event handler _on_maya_initialized..")
        self.log.info("Installed event handler _on_scene_open..")


def _set_project():
    """Sets the maya project to the current Session's work directory.

    Returns:
        None

    """
    workdir = legacy_io.Session["AVALON_WORKDIR"]

    try:
        os.makedirs(workdir)
    except OSError as e:
        # An already existing working directory is fine.
        if e.errno == errno.EEXIST:
            pass
        else:
            raise

    cmds.workspace(workdir, openWorkspace=True)


def _on_maya_initialized(*args):
    emit_event("init")

    if cmds.about(batch=True):
        log.warning("Running batch mode ...")
        return

    # Keep reference to the main Window, once a main window exists.
    lib.get_main_window()


def _on_scene_new(*args):
    emit_event("new")


def _on_scene_save(*args):
    emit_event("save")


def _on_scene_open(*args):
    emit_event("open")


def _before_scene_save(return_code, client_data):

    # Default to allowing the action. Registered
    # callbacks can optionally set this to False
    # in order to block the operation.
    OpenMaya.MScriptUtil.setBool(return_code, True)

    emit_event(
        "before.save",
        {"return_code": return_code}
    )


def uninstall():
    pyblish.api.deregister_plugin_path(PUBLISH_PATH)
    pyblish.api.deregister_host("mayabatch")
    pyblish.api.deregister_host("mayapy")
    pyblish.api.deregister_host("maya")

    deregister_loader_plugin_path(LOAD_PATH)
    deregister_creator_plugin_path(CREATE_PATH)
    deregister_inventory_action_path(INVENTORY_PATH)

    menu.uninstall()


def parse_container(container):
    """Return the container node's full container data.

    Args:
        container (str): A container node name.

    Returns:
        dict: The container schema data for this container node.

    """
    data = lib.read(container)

    # Backwards compatibility pre-schemas for containers
    data["schema"] = data.get("schema", "openpype:container-1.0")

    # Append transient data
    data["objectName"] = container

    return data


def _ls():
    """Yields Avalon container node names.

    Used by `ls()` to retrieve the nodes and then query the full container's
    data.

    Yields:
        str: Avalon container node name (objectSet)

    """

    def _maya_iterate(iterator):
        """Helper to iterate a maya iterator"""
        while not iterator.isDone():
            yield iterator.thisNode()
            iterator.next()

    ids = {AVALON_CONTAINER_ID,
           # Backwards compatibility
           "pyblish.mindbender.container"}

    # Iterate over all 'set' nodes in the scene to detect whether
    # they have the avalon container ".id" attribute.
    fn_dep = om.MFnDependencyNode()
    iterator = om.MItDependencyNodes(om.MFn.kSet)
    for mobject in _maya_iterate(iterator):
        if mobject.apiTypeStr != "kSet":
            # Only match by exact type
            continue

        fn_dep.setObject(mobject)
        if not fn_dep.hasAttribute("id"):
            continue

        plug = fn_dep.findPlug("id", True)
        value = plug.asString()
        if value in ids:
            yield fn_dep.name()


def ls():
    """Yields containers from active Maya scene

    This is the host-equivalent of api.ls(), but instead of listing
    assets on disk, it lists assets already loaded in Maya; once loaded
    they are called 'containers'

    Yields:
        dict: container

    """
    container_names = _ls()
    for container in sorted(container_names):
        yield parse_container(container)


def containerise(name,
                 namespace,
                 nodes,
                 context,
                 loader=None,
                 suffix="CON"):
    """Bundle `nodes` into an assembly and imprint it with metadata

    Containerisation enables a tracking of version, author and origin
    for loaded assets.

    Arguments:
        name (str): Name of resulting assembly
        namespace (str): Namespace under which to host container
        nodes (list): Long names of nodes to containerise
        context (dict): Asset information
        loader (str, optional): Name of loader used to produce this container.
        suffix (str, optional): Suffix of container, defaults to `_CON`.

    Returns:
        container (str): Name of container assembly

    """
    container = cmds.sets(nodes, name="%s_%s_%s" % (namespace, name, suffix))

    data = [
        ("schema", "openpype:container-2.0"),
        ("id", AVALON_CONTAINER_ID),
        ("name", name),
        ("namespace", namespace),
        ("loader", loader),
        ("representation", context["representation"]["_id"]),
    ]

    for key, value in data:
        cmds.addAttr(container, longName=key, dataType="string")
        cmds.setAttr(container + "." + key, str(value), type="string")

    main_container = cmds.ls(AVALON_CONTAINERS, type="objectSet")
    if not main_container:
        main_container = cmds.sets(empty=True, name=AVALON_CONTAINERS)

        # Implement #399: Maya 2019+ hide AVALON_CONTAINERS on creation..
        if cmds.attributeQuery("hiddenInOutliner",
                               node=main_container,
                               exists=True):
            cmds.setAttr(main_container + ".hiddenInOutliner", True)
    else:
        main_container = main_container[0]

    cmds.sets(container, addElement=main_container)

    # Implement #399: Maya 2019+ hide containers in outliner
    if cmds.attributeQuery("hiddenInOutliner",
                           node=container,
                           exists=True):
        cmds.setAttr(container + ".hiddenInOutliner", True)

    return container


def on_init():
    log.info("Running callback on init..")

    def safe_deferred(fn):
        """Execute deferred the function in a try-except"""

        def _fn():
            """safely call in deferred callback"""
            try:
                fn()
            except Exception as exc:
                print(exc)

        try:
            utils.executeDeferred(_fn)
        except Exception as exc:
            print(exc)

    # Force load Alembic so referenced alembics
    # work correctly on scene open
    cmds.loadPlugin("AbcImport", quiet=True)
    cmds.loadPlugin("AbcExport", quiet=True)

    # Force load objExport plug-in (requested by artists)
    cmds.loadPlugin("objExport", quiet=True)

    from .customize import (
        override_component_mask_commands,
        override_toolbox_ui
    )
    safe_deferred(override_component_mask_commands)

    launch_workfiles = os.environ.get("WORKFILES_STARTUP")

    if launch_workfiles:
        safe_deferred(host_tools.show_workfiles)

    if not lib.IS_HEADLESS:
        safe_deferred(override_toolbox_ui)


def on_before_save():
    """Run validation for scene's FPS prior to saving"""
    return lib.validate_fps()


def on_save():
    """Automatically add IDs to new nodes

    Any transform of a mesh, without an existing ID, is given one
    automatically on file save.
    """

    log.info("Running callback on save..")

    # # Update current task for the current scene
    # update_task_from_path(cmds.file(query=True, sceneName=True))

    # Generate ids of the current context on nodes in the scene
    nodes = lib.get_id_required_nodes(referenced_nodes=False)
    for node, new_id in lib.generate_ids(nodes):
        lib.set_id(node, new_id, overwrite=False)


def on_open():
    """On scene open let's assume the containers have changed."""

    from Qt import QtWidgets
    from openpype.widgets import popup

    cmds.evalDeferred(
        "from openpype.hosts.maya.api import lib;"
        "lib.remove_render_layer_observer()")
    cmds.evalDeferred(
        "from openpype.hosts.maya.api import lib;"
        "lib.add_render_layer_observer()")
    cmds.evalDeferred(
        "from openpype.hosts.maya.api import lib;"
        "lib.add_render_layer_change_observer()")
    # # Update current task for the current scene
    # update_task_from_path(cmds.file(query=True, sceneName=True))

    # Validate FPS after update_task_from_path to
    # ensure it is using correct FPS for the asset
    lib.validate_fps()
    lib.fix_incompatible_containers()

    if any_outdated_containers():
        log.warning("Scene has outdated content.")

        # Find maya main window
        top_level_widgets = {w.objectName(): w for w in
                             QtWidgets.QApplication.topLevelWidgets()}
        parent = top_level_widgets.get("MayaWindow", None)

        if parent is None:
            log.info("Skipping outdated content pop-up "
                     "because Maya window can't be found.")
        else:

            # Show outdated pop-up
            def _on_show_inventory():
                host_tools.show_scene_inventory(parent=parent)

            dialog = popup.Popup(parent=parent)
            dialog.setWindowTitle("Maya scene has outdated content")
            dialog.setMessage("There are outdated containers in "
                              "your Maya scene.")
            dialog.on_clicked.connect(_on_show_inventory)
            dialog.show()


def on_new():
    """Set project resolution and fps when create a new file"""
    log.info("Running callback on new..")
    with lib.suspended_refresh():
        cmds.evalDeferred(
            "from openpype.hosts.maya.api import lib;"
            "lib.remove_render_layer_observer()")
        cmds.evalDeferred(
            "from openpype.hosts.maya.api import lib;"
            "lib.add_render_layer_observer()")
        cmds.evalDeferred(
            "from openpype.hosts.maya.api import lib;"
            "lib.add_render_layer_change_observer()")
        lib.set_context_settings()


def on_task_changed():
    """Wrapped function of app initialize and maya's on task changed"""
    # Run
    menu.update_menu_task_label()

    workdir = legacy_io.Session["AVALON_WORKDIR"]
    if os.path.exists(workdir):
        log.info("Updating Maya workspace for task change to %s", workdir)
        _set_project()

        # Set Maya fileDialog's start-dir to /scenes
        frule_scene = cmds.workspace(fileRuleEntry="scene")
        cmds.optionVar(stringValue=("browserLocationmayaBinaryscene",
                                    workdir + "/" + frule_scene))

    else:
        log.warning((
            "Can't set project for new context because path does not exist: {}"
        ).format(workdir))

    with lib.suspended_refresh():
        lib.set_context_settings()
        lib.update_content_on_context_change()

    msg = "  project: {}\n  asset: {}\n  task:{}".format(
        legacy_io.active_project(),
        legacy_io.Session["AVALON_ASSET"],
        legacy_io.Session["AVALON_TASK"]
    )

    lib.show_message(
        "Context was changed",
        ("Context was changed to:\n{}".format(msg)),
    )


def before_workfile_save(event):
    project_name = legacy_io.active_project()
    workdir_path = event["workdir_path"]
    if workdir_path:
        create_workspace_mel(workdir_path, project_name)


class MayaDirmap(HostDirmap):
    def on_enable_dirmap(self):
        cmds.dirmap(en=True)

    def dirmap_routine(self, source_path, destination_path):
        cmds.dirmap(m=(source_path, destination_path))
        cmds.dirmap(m=(destination_path, source_path))<|MERGE_RESOLUTION|>--- conflicted
+++ resolved
@@ -31,13 +31,9 @@
     AVALON_CONTAINER_ID,
 )
 from openpype.pipeline.load import any_outdated_containers
-<<<<<<< HEAD
+from openpype.hosts.maya import MAYA_ROOT_DIR
 from openpype.hosts.maya.lib import create_workspace_mel
-=======
-from openpype.hosts.maya import MAYA_ROOT_DIR
-from openpype.hosts.maya.lib import copy_workspace_mel
-
->>>>>>> 056a237c
+
 from . import menu, lib
 from .workio import (
     open_file,
@@ -67,13 +63,11 @@
         self._op_events = {}
 
     def install(self):
-<<<<<<< HEAD
-        project_settings = get_project_settings(legacy_io.active_project())
-=======
-        project_name = os.getenv("AVALON_PROJECT")
+        project_name = legacy_io.active_project()
         project_settings = get_project_settings(project_name)
->>>>>>> 056a237c
         # process path mapping
+        project_name = legacy_io.active_project()
+        project_settings = get_project_settings(project_name)
         dirmap_processor = MayaDirmap("maya", project_name, project_settings)
         dirmap_processor.process_dirmap()
 
