import os

import clique
import capture

from openpype.pipeline import publish
from openpype.hosts.maya.api import lib

from maya import cmds
import pymel.core as pm


class ExtractPlayblast(publish.Extractor):
    """Extract viewport playblast.

    Takes review camera and creates review Quicktime video based on viewport
    capture.

    """

    label = "Extract Playblast"
    hosts = ["maya"]
    families = ["review"]
    optional = True
    capture_preset = {}

    def process(self, instance):
        self.log.info("Extracting capture..")

        # get scene fps
        fps = instance.data.get("fps") or instance.context.data.get("fps")

        # if start and end frames cannot be determined, get them
        # from Maya timeline
        start = instance.data.get("frameStartFtrack")
        end = instance.data.get("frameEndFtrack")
        if start is None:
            start = cmds.playbackOptions(query=True, animationStartTime=True)
        if end is None:
            end = cmds.playbackOptions(query=True, animationEndTime=True)

        self.log.info("start: {}, end: {}".format(start, end))

        # get cameras
        camera = instance.data['review_camera']

        override_viewport_options = (
            self.capture_preset['Viewport Options']
                               ['override_viewport_options']
        )
        preset = lib.load_capture_preset(data=self.capture_preset)
        # Grab capture presets from the project settings
        capture_presets = self.capture_preset
        # Set resolution variables from capture presets
        width_preset = capture_presets["Resolution"]["width"]
        height_preset = capture_presets["Resolution"]["height"]
        # Set resolution variables from asset values
        asset_data = instance.data["assetEntity"]["data"]
        asset_width = asset_data.get("resolutionWidth")
        asset_height = asset_data.get("resolutionHeight")
        review_instance_width = instance.data.get("review_width")
        review_instance_height = instance.data.get("review_height")
        preset['camera'] = camera

        # Tests if project resolution is set,
        # if it is a value other than zero, that value is
        # used, if not then the asset resolution is
        # used
        if review_instance_width and review_instance_height:
            preset['width'] = review_instance_width
            preset['height'] = review_instance_height
        elif width_preset and height_preset:
            preset['width'] = width_preset
            preset['height'] = height_preset
        elif asset_width and asset_height:
            preset['width'] = asset_width
            preset['height'] = asset_height
        preset['start_frame'] = start
        preset['end_frame'] = end

        # Enforce persisting camera depth of field
        camera_options = preset.setdefault("camera_options", {})
        camera_options["depthOfField"] = cmds.getAttr(
            "{0}.depthOfField".format(camera))

        stagingdir = self.staging_dir(instance)
        filename = "{0}".format(instance.name)
        path = os.path.join(stagingdir, filename)

        self.log.info("Outputting images to %s" % path)

        preset['filename'] = path
        preset['overwrite'] = True

        pm.refresh(f=True)

        refreshFrameInt = int(pm.playbackOptions(q=True, minTime=True))
        pm.currentTime(refreshFrameInt - 1, edit=True)
        pm.currentTime(refreshFrameInt, edit=True)

        # Override transparency if requested.
        transparency = instance.data.get("transparency", 0)
        if transparency != 0:
            preset["viewport2_options"]["transparencyAlgorithm"] = transparency

        # Isolate view is requested by having objects in the set besides a
        # camera.
        if preset.pop("isolate_view", False) and instance.data.get("isolate"):
            preset["isolate"] = instance.data["setMembers"]

        # Show/Hide image planes on request.
        image_plane = instance.data.get("imagePlane", True)
        if "viewport_options" in preset:
            preset["viewport_options"]["imagePlane"] = image_plane
        else:
            preset["viewport_options"] = {"imagePlane": image_plane}

<<<<<<< HEAD
        # Image planes do not update the file sequence unless the active panel
        # is viewing through the camera.
        model_panel = instance.context.data.get("model_panel")
        if not model_panel:
            model_panels = cmds.getPanel(type="modelPanel")
            visible_panels = cmds.getPanel(visiblePanels=True)
            model_panel = list(
                set(visible_panels) - (set(visible_panels) - set(model_panels))
            )[0]
            instance.context.data["model_panel"] = model_panel

        panel_camera = instance.context.data.get("panel_camera")
        if not panel_camera:
            panel_camera = capture.parse_view(model_panel)["camera"]
            instance.context.data["panel_camera"] = panel_camera

        cmds.modelPanel(model_panel, edit=True, camera=preset["camera"])

        with maintained_time():
=======
        # Disable Pan/Zoom.
        pan_zoom = cmds.getAttr("{}.panZoomEnabled".format(preset["camera"]))
        cmds.setAttr("{}.panZoomEnabled".format(preset["camera"]), False)

        with lib.maintained_time():
>>>>>>> e246afe5
            filename = preset.get("filename", "%TEMP%")

            # Force viewer to False in call to capture because we have our own
            # viewer opening call to allow a signal to trigger between
            # playblast and viewer
            preset['viewer'] = False

            self.log.info('using viewport preset: {}'.format(preset))

            # Update preset with current panel setting
            # if override_viewport_options is turned off
            if not override_viewport_options:
                panel = cmds.getPanel(withFocus=True)
                panel_preset = capture.parse_active_view()
                preset.update(panel_preset)
                cmds.setFocus(panel)

            path = capture.capture(log=self.log, **preset)

        cmds.setAttr("{}.panZoomEnabled".format(preset["camera"]), pan_zoom)

        # Restore panel camera.
        cmds.modelPanel(model_panel, edit=True, camera=panel_camera)

        self.log.debug("playblast path  {}".format(path))

        collected_files = os.listdir(stagingdir)
        patterns = [clique.PATTERNS["frames"]]
        collections, remainder = clique.assemble(collected_files,
                                                 minimum_items=1,
                                                 patterns=patterns)

        self.log.debug("filename {}".format(filename))
        frame_collection = None
        for collection in collections:
            filebase = collection.format('{head}').rstrip(".")
            self.log.debug("collection head {}".format(filebase))
            if filebase in filename:
                frame_collection = collection
                self.log.info(
                    "we found collection of interest {}".format(
                        str(frame_collection)))

        if "representations" not in instance.data:
            instance.data["representations"] = []

        tags = ["review"]
        if not instance.data.get("keepImages"):
            tags.append("delete")

        # Add camera node name to representation data
        camera_node_name = pm.ls(camera)[0].getTransform().name()

        collected_files = list(frame_collection)
        # single frame file shouldn't be in list, only as a string
        if len(collected_files) == 1:
            collected_files = collected_files[0]

        representation = {
            'name': 'png',
            'ext': 'png',
            'files': collected_files,
            "stagingDir": stagingdir,
            "frameStart": start,
            "frameEnd": end,
            'fps': fps,
            'preview': True,
            'tags': tags,
            'camera_name': camera_node_name
        }
        instance.data["representations"].append(representation)<|MERGE_RESOLUTION|>--- conflicted
+++ resolved
@@ -115,7 +115,6 @@
         else:
             preset["viewport_options"] = {"imagePlane": image_plane}
 
-<<<<<<< HEAD
         # Image planes do not update the file sequence unless the active panel
         # is viewing through the camera.
         model_panel = instance.context.data.get("model_panel")
@@ -134,14 +133,11 @@
 
         cmds.modelPanel(model_panel, edit=True, camera=preset["camera"])
 
-        with maintained_time():
-=======
         # Disable Pan/Zoom.
         pan_zoom = cmds.getAttr("{}.panZoomEnabled".format(preset["camera"]))
         cmds.setAttr("{}.panZoomEnabled".format(preset["camera"]), False)
 
         with lib.maintained_time():
->>>>>>> e246afe5
             filename = preset.get("filename", "%TEMP%")
 
             # Force viewer to False in call to capture because we have our own
