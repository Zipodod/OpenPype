import maya.cmds as cmds

import pyblish.api

import openpype.hosts.maya.api.lib as mayalib
from openpype.pipeline.context_tools import get_current_project_asset
from openpype.pipeline.publish import (
    RepairContextAction,
    ValidateSceneOrder,
    PublishXmlValidationError
)


class ValidateMayaUnits(pyblish.api.ContextPlugin):
    """Check if the Maya units are set correct"""

    order = ValidateSceneOrder
    label = "Maya Units"
    hosts = ['maya']
    actions = [RepairContextAction]

    validate_linear_units = True
    linear_units = "cm"

    validate_angular_units = True
    angular_units = "deg"

    validate_fps = True

    nice_message_format = (
        "- <b>{setting}</b> must be <b>{required_value}</b>.  "
        "Your scene is set to <b>{current_value}</b>"
    )
    log_message_format = (
        "Maya scene {setting} must be '{required_value}'. "
        "Current value is '{current_value}'."
    )

    @classmethod
    def apply_settings(cls, project_settings, system_settings):
        """Apply project settings to creator"""
        settings = (
            project_settings["maya"]["publish"]["ValidateMayaUnits"]
        )

        cls.validate_linear_units = settings.get("validate_linear_units",
                                                 cls.validate_linear_units)
        cls.linear_units = settings.get("linear_units", cls.linear_units)
        cls.validate_angular_units = settings.get("validate_angular_units",
                                                  cls.validate_angular_units)
        cls.angular_units = settings.get("angular_units", cls.angular_units)
        cls.validate_fps = settings.get("validate_fps", cls.validate_fps)

    def process(self, context):

        # Collected units
        linearunits = context.data.get('linearUnits')
        angularunits = context.data.get('angularUnits')

        fps = context.data.get('fps')

<<<<<<< HEAD
        asset_doc = context.data["assetEntity"]
        asset_fps = asset_doc["data"]["fps"]
=======
        # TODO repace query with using 'context.data["assetEntity"]'
        asset_doc = get_current_project_asset()
        asset_fps = mayalib.convert_to_maya_fps(asset_doc["data"]["fps"])
>>>>>>> 39b88f39

        self.log.info('Units (linear): {0}'.format(linearunits))
        self.log.info('Units (angular): {0}'.format(angularunits))
        self.log.info('Units (time): {0} FPS'.format(fps))

        invalid = []

        # Check if units are correct
        if (
            self.validate_linear_units
            and linearunits
            and linearunits != self.linear_units
        ):
            invalid.append({
                "setting": "Linear units",
                "required_value": self.linear_units,
                "current_value": linearunits
            })

        if (
            self.validate_angular_units
            and angularunits
            and angularunits != self.angular_units
        ):
            invalid.append({
                "setting": "Angular units",
                "required_value": self.angular_units,
                "current_value": angularunits
            })

        if self.validate_fps and fps and fps != asset_fps:
            invalid.append({
                "setting": "FPS",
                "required_value": asset_fps,
                "current_value": fps
            })

        if invalid:

            issues = []
            for data in invalid:
                self.log.error(self.log_message_format.format(**data))
                issues.append(self.nice_message_format.format(**data))
            issues = "\n".join(issues)

            raise PublishXmlValidationError(
                plugin=self,
                message="Invalid maya scene units",
                formatting_data={"issues": issues}
            )

    @classmethod
    def repair(cls, context):
        """Fix the current FPS setting of the scene, set to PAL(25.0 fps)"""

        cls.log.info("Setting angular unit to '{}'".format(cls.angular_units))
        cmds.currentUnit(angle=cls.angular_units)
        current_angle = cmds.currentUnit(query=True, angle=True)
        cls.log.debug(current_angle)

        cls.log.info("Setting linear unit to '{}'".format(cls.linear_units))
        cmds.currentUnit(linear=cls.linear_units)
        current_linear = cmds.currentUnit(query=True, linear=True)
        cls.log.debug(current_linear)

        cls.log.info("Setting time unit to match project")
        # TODO repace query with using 'context.data["assetEntity"]'
        asset_doc = get_current_project_asset()
        asset_fps = asset_doc["data"]["fps"]
        mayalib.set_scene_fps(asset_fps)<|MERGE_RESOLUTION|>--- conflicted
+++ resolved
@@ -59,14 +59,8 @@
 
         fps = context.data.get('fps')
 
-<<<<<<< HEAD
         asset_doc = context.data["assetEntity"]
-        asset_fps = asset_doc["data"]["fps"]
-=======
-        # TODO repace query with using 'context.data["assetEntity"]'
-        asset_doc = get_current_project_asset()
         asset_fps = mayalib.convert_to_maya_fps(asset_doc["data"]["fps"])
->>>>>>> 39b88f39
 
         self.log.info('Units (linear): {0}'.format(linearunits))
         self.log.info('Units (angular): {0}'.format(angularunits))
