from collections import OrderedDict
from openpype.hosts.maya.api import (
    lib,
    plugin
)


class CreateReview(plugin.Creator):
    """Single baked camera"""

    name = "reviewDefault"
    label = "Review"
    family = "review"
    icon = "video-camera"
    keepImages = False
    isolate = False
    imagePlane = True
    Width = 0
    Height = 0
    transparency = [
        "preset",
        "simple",
        "object sorting",
        "weighted average",
        "depth peeling",
        "alpha cut"
    ]
    useMayaTimeline = True
    panZoom = False

    def __init__(self, *args, **kwargs):
        super(CreateReview, self).__init__(*args, **kwargs)
        data = OrderedDict(**self.data)

        # Option for using Maya or asset frame range in settings.
        frame_range = lib.get_frame_range()
        if self.useMayaTimeline:
            frame_range = lib.collect_animation_data(fps=True)
        for key, value in frame_range.items():
            data[key] = value

        data["fps"] = lib.collect_animation_data(fps=True)["fps"]
        data["review_width"] = self.Width
        data["review_height"] = self.Height
        data["isolate"] = self.isolate
        data["keepImages"] = self.keepImages
        data["imagePlane"] = self.imagePlane
        data["transparency"] = self.transparency
<<<<<<< HEAD
        data["displayLights"] = lib.DISPLAY_LIGHTS
=======
        data["panZoom"] = self.panZoom
>>>>>>> 5fa64d9a

        self.data = data<|MERGE_RESOLUTION|>--- conflicted
+++ resolved
@@ -46,10 +46,7 @@
         data["keepImages"] = self.keepImages
         data["imagePlane"] = self.imagePlane
         data["transparency"] = self.transparency
-<<<<<<< HEAD
+        data["panZoom"] = self.panZoom
         data["displayLights"] = lib.DISPLAY_LIGHTS
-=======
-        data["panZoom"] = self.panZoom
->>>>>>> 5fa64d9a
 
         self.data = data