--- conflicted
+++ resolved
@@ -2,6 +2,7 @@
 
 from openpype.lib import version_up
 from openpype.pipeline import registered_host
+from openpype.action import get_errored_plugins_from_data
 from openpype.hosts.houdini.api import HoudiniHost
 
 class IncrementCurrentFile(pyblish.api.ContextPlugin):
@@ -14,14 +15,8 @@
     label = "Increment current file"
     order = pyblish.api.IntegratorOrder + 9.0
     hosts = ["houdini"]
-<<<<<<< HEAD
-    families = ["workfile"]
+    families = ["workfile", "redshift_rop", "arnold_rop", "usdrender"]
     optional = True
-
-    def process(self, context):
-=======
-    families = ["colorbleed.usdrender", "redshift_rop", "arnold_rop"]
-    targets = ["local"]
 
     def process(self, instance):
 
@@ -44,7 +39,6 @@
                 "Skipping incrementing current file because "
                 "submission to deadline failed."
             )
->>>>>>> 58b52440
 
         # Filename must not have changed since collecting
         host = registered_host()  # type: HoudiniHost
