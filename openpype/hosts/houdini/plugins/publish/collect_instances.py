import hou

import pyblish.api

from openpype.hosts.houdini.api import lib


class CollectInstances(pyblish.api.ContextPlugin):
    """Gather instances by all node in out graph and pre-defined attributes

    This collector takes into account assets that are associated with
    an specific node and marked with a unique identifier;

    Identifier:
        id (str): "pyblish.avalon.instance

    Specific node:
        The specific node is important because it dictates in which way the
        subset is being exported.

        alembic: will export Alembic file which supports cascading attributes
                 like 'cbId' and 'path'
        geometry: Can export a wide range of file types, default out

    """

    order = pyblish.api.CollectorOrder - 0.01
    label = "Collect Instances"
    hosts = ["houdini"]

    def process(self, context):

        nodes = hou.node("/out").children()
        nodes += hou.node("/obj").children()

        # Include instances in USD stage only when it exists so it
        # remains backwards compatible with version before houdini 18
        stage = hou.node("/stage")
        if stage:
            nodes += stage.recursiveGlob("*", filter=hou.nodeTypeFilter.Rop)

        for node in nodes:

            if not node.parm("id"):
                continue

            if node.evalParm("id") != "pyblish.avalon.instance":
                continue

            # instance was created by new creator code, skip it as
            # it is already collected.
            if node.parm("creator_identifier"):
                continue

            has_family = node.evalParm("family")
            assert has_family, "'%s' is missing 'family'" % node.name()

            self.log.info(
                "Processing legacy instance node {}".format(node.path())
            )

            data = lib.read(node)
            # Check bypass state and reverse
            if hasattr(node, "isBypassed"):
                data.update({"active": not node.isBypassed()})

            # temporarily translation of `active` to `publish` till issue has
            # been resolved.
            # https://github.com/pyblish/pyblish-base/issues/307
            if "active" in data:
                data["publish"] = data["active"]

            # Create nice name if the instance has a frame range.
            label = data.get("name", node.name())
            label += " (%s)" % data["asset"]  # include asset in name

            instance = context.create_instance(label)

            # Include `families` using `family` data
            instance.data["families"] = [instance.data["family"]]

            instance[:] = [node]
            instance.data["instance_node"] = node.path()
            instance.data.update(data)

        def sort_by_family(instance):
            """Sort by family"""
            return instance.data.get("families", instance.data.get("family"))

        # Sort/grouped by family (preserving local index)
        context[:] = sorted(context, key=sort_by_family)

<<<<<<< HEAD
        return context

    def get_frame_data(self, node):
        """Get the frame data: start frame, end frame and steps
        Args:
            node(hou.Node)

        Returns:
            dict

        """

        data = {}

        if node.parm("trange") is None:
            return data

        if node.evalParm("trange") == 0:
            return data

        data["frameStart"] = node.evalParm("f1")
        data["frameEnd"] = node.evalParm("f2")
        data["byFrameStep"] = node.evalParm("f3")
        data["handleStart"] = 0
        data["handleEnd"] = 0

        return data
=======
        return context
>>>>>>> 4e4277bd
<|MERGE_RESOLUTION|>--- conflicted
+++ resolved
@@ -90,34 +90,4 @@
         # Sort/grouped by family (preserving local index)
         context[:] = sorted(context, key=sort_by_family)
 
-<<<<<<< HEAD
-        return context
-
-    def get_frame_data(self, node):
-        """Get the frame data: start frame, end frame and steps
-        Args:
-            node(hou.Node)
-
-        Returns:
-            dict
-
-        """
-
-        data = {}
-
-        if node.parm("trange") is None:
-            return data
-
-        if node.evalParm("trange") == 0:
-            return data
-
-        data["frameStart"] = node.evalParm("f1")
-        data["frameEnd"] = node.evalParm("f2")
-        data["byFrameStep"] = node.evalParm("f3")
-        data["handleStart"] = 0
-        data["handleEnd"] = 0
-
-        return data
-=======
-        return context
->>>>>>> 4e4277bd
+        return context