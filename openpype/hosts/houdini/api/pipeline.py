--- conflicted
+++ resolved
@@ -75,9 +75,6 @@
         #       opening with last workfile.
         _set_context_settings()
 
-<<<<<<< HEAD
-        self.create_first_workfile_version()
-=======
         ### Starts Alkemy-X Override ###
         # For now hard-code the creation of the first workfile version if it
         # doesn't exist
@@ -85,7 +82,6 @@
         # Houdini workfile template builder settings
         self.create_first_workfile_version()
         ### Ends Alkemy-X Override ###
->>>>>>> 0aaf9f20
 
         if not IS_HEADLESS:
             import hdefereval  # noqa, hdefereval is only available in ui mode
@@ -102,10 +98,7 @@
     def get_workfile_extensions(self):
         return [".hip", ".hiplc", ".hipnc"]
 
-<<<<<<< HEAD
-=======
     ### Starts Alkemy-X Override ###
->>>>>>> 0aaf9f20
     def create_first_workfile_version(self):
         """
         Create first version of workfile.
@@ -130,10 +123,7 @@
 
         # Confirm creation of first version
         return last_workfile_path
-<<<<<<< HEAD
-=======
     ### Ends Alkemy-X Override ###
->>>>>>> 0aaf9f20
 
     def save_workfile(self, dst_path=None):
         # Force forwards slashes to avoid segfault
