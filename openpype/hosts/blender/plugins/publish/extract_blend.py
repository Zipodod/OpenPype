--- conflicted
+++ resolved
@@ -25,27 +25,12 @@
 
         data_blocks = set()
 
-<<<<<<< HEAD
         for data in instance:
             data_blocks.add(data)
-            if isinstance(data, bpy.types.Object) and data.type == 'MESH':
-                # Pack used images in the blend files.
-                for material_slot in data.material_slots:
-                    mat = material_slot.material
-                    if mat and mat.use_nodes:
-                        tree = mat.node_tree
-                        if tree.type == 'SHADER':
-                            for node in tree.nodes:
-                                if node.bl_idname == 'ShaderNodeTexImage':
-                                    if node.image:
-                                        node.image.pack()
-=======
-        for obj in instance:
-            data_blocks.add(obj)
             # Pack used images in the blend files.
-            if obj.type != 'MESH':
+            if not(isinstance(data, bpy.types.Object) and data.type == 'MESH'):
                 continue
-            for material_slot in obj.material_slots:
+            for material_slot in data.material_slots:
                 mat = material_slot.material
                 if not(mat and mat.use_nodes):
                     continue
@@ -59,7 +44,6 @@
                     # and pack it if not.
                     if node.image and node.image.packed_file is None:
                         node.image.pack()
->>>>>>> 1fa9ecdc
 
         bpy.data.libraries.write(filepath, data_blocks)
 
