"""
Host specific functions where host api is connected
"""

from copy import deepcopy
import os
import re
import platform
import functools
import warnings
import json
import ast
import secrets
import shutil
import hiero

import opentimelineio as otio
from qtpy import QtWidgets, QtCore
try:
    from PySide import QtXml
except ImportError:
    from PySide2 import QtXml

from openpype.client import get_project
from openpype.settings import get_project_settings
from openpype.pipeline import Anatomy, get_current_project_name
from openpype.pipeline.load import filter_containers
from openpype.lib import Logger
from . import tags
from .constants import (
    OPENPYPE_TAG_NAME,
    DEFAULT_SEQUENCE_NAME,
    DEFAULT_BIN_NAME
)
from openpype.pipeline.colorspace import (
    get_imageio_config
)


class _CTX:
    has_been_setup = False
    has_menu = False
    parent_gui = None


class DeprecatedWarning(DeprecationWarning):
    pass


def deprecated(new_destination):
    """Mark functions as deprecated.

    It will result in a warning being emitted when the function is used.
    """

    func = None
    if callable(new_destination):
        func = new_destination
        new_destination = None

    def _decorator(decorated_func):
        if new_destination is None:
            warning_message = (
                " Please check content of deprecated function to figure out"
                " possible replacement."
            )
        else:
            warning_message = " Please replace your usage with '{}'.".format(
                new_destination
            )

        @functools.wraps(decorated_func)
        def wrapper(*args, **kwargs):
            warnings.simplefilter("always", DeprecatedWarning)
            warnings.warn(
                (
                    "Call to deprecated function '{}'"
                    "\nFunction was moved or removed.{}"
                ).format(decorated_func.__name__, warning_message),
                category=DeprecatedWarning,
                stacklevel=4
            )
            return decorated_func(*args, **kwargs)
        return wrapper

    if func is None:
        return _decorator
    return _decorator(func)


log = Logger.get_logger(__name__)


def flatten(list_):
    for item_ in list_:
        if isinstance(item_, (list, tuple)):
            for sub_item in flatten(item_):
                yield sub_item
        else:
            yield item_


def get_current_project(remove_untitled=False):
    projects = flatten(hiero.core.projects())
    if not remove_untitled:
        return next(iter(projects))

    # if remove_untitled
    for proj in projects:
        if "Untitled" in proj.name():
            proj.close()
        else:
            return proj


def get_current_sequence(name=None, new=False):
    """
    Get current sequence in context of active project.

    Args:
        name (str)[optional]: name of sequence we want to return
        new (bool)[optional]: if we want to create new one

    Returns:
        hiero.core.Sequence: the sequence object
    """
    sequence = None
    project = get_current_project()
    root_bin = project.clipsBin()

    if new:
        # create new
        name = name or DEFAULT_SEQUENCE_NAME
        sequence = hiero.core.Sequence(name)
        root_bin.addItem(hiero.core.BinItem(sequence))
    elif name:
        # look for sequence by name
        sequences = project.sequences()
        for _sequence in sequences:
            if _sequence.name() == name:
                sequence = _sequence
        if not sequence:
            # if nothing found create new with input name
            sequence = get_current_sequence(name, True)
    else:
        # if name is none and new is False then return current open sequence
        sequence = hiero.ui.activeSequence()

    return sequence


def get_timeline_selection():
    active_sequence = hiero.ui.activeSequence()
    timeline_editor = hiero.ui.getTimelineEditor(active_sequence)
    return list(timeline_editor.selection())


def get_current_track(sequence, name, audio=False):
    """
    Get current track in context of active project.

    Creates new if none is found.

    Args:
        sequence (hiero.core.Sequence): hiero sequene object
        name (str): name of track we want to return
        audio (bool)[optional]: switch to AudioTrack

    Returns:
        hiero.core.Track: the track object
    """
    tracks = sequence.videoTracks()

    if audio:
        tracks = sequence.audioTracks()

    # get track by name
    track = None
    for _track in tracks:
        if _track.name() == name:
            track = _track

    if not track:
        if not audio:
            track = hiero.core.VideoTrack(name)
        else:
            track = hiero.core.AudioTrack(name)

        sequence.addTrack(track)

    return track


def get_track_items(
        selection=False,
        sequence_name=None,
        track_item_name=None,
        track_name=None,
        track_type=None,
        check_enabled=True,
        check_locked=True,
        check_tagged=False):
    """Get all available current timeline track items.

    Attribute:
        selection (list)[optional]: list of selected track items
        sequence_name (str)[optional]: return only clips from input sequence
        track_item_name (str)[optional]: return only item with input name
        track_name (str)[optional]: return only items from track name
        track_type (str)[optional]: return only items of given type
                                    (`audio` or `video`) default is `video`
        check_enabled (bool)[optional]: ignore disabled if True
        check_locked (bool)[optional]: ignore locked if True

    Return:
        list or hiero.core.TrackItem: list of track items or single track item
    """
    track_type = track_type or "video"
    selection = selection or []
    return_list = []

    # get selected track items or all in active sequence
    if selection:
        try:
            for track_item in selection:
                log.info("___ track_item: {}".format(track_item))
                # make sure only trackitems are selected
                if not isinstance(track_item, hiero.core.TrackItem):
                    continue

                if _validate_all_atrributes(
                    track_item,
                    track_item_name,
                    track_name,
                    track_type,
                    check_enabled,
                    check_tagged
                ):
                    log.info("___ valid trackitem: {}".format(track_item))
                    return_list.append(track_item)
        except AttributeError:
            pass

    # collect all available active sequence track items
    if not return_list:
        sequence = get_current_sequence(name=sequence_name)
        # get all available tracks from sequence
        tracks = list(sequence.audioTracks()) + list(sequence.videoTracks())
        # loop all tracks
        for track in tracks:
            if check_locked and track.isLocked():
                continue
            if check_enabled and not track.isEnabled():
                continue
            # and all items in track
            for track_item in track.items():
                # make sure no subtrackitem is also track items
                if not isinstance(track_item, hiero.core.TrackItem):
                    continue

                if _validate_all_atrributes(
                    track_item,
                    track_item_name,
                    track_name,
                    track_type,
                    check_enabled,
                    check_tagged
                ):
                    return_list.append(track_item)

    return return_list


def _validate_all_atrributes(
    track_item,
    track_item_name,
    track_name,
    track_type,
    check_enabled,
    check_tagged
):
    def _validate_correct_name_track_item():
        if track_item_name and track_item_name in track_item.name():
            return True
        elif not track_item_name:
            return True

    def _validate_tagged_track_item():
        if check_tagged and track_item.tags():
            return True
        elif not check_tagged:
            return True

    def _validate_enabled_track_item():
        if check_enabled and track_item.isEnabled():
            return True
        elif not check_enabled:
            return True

    def _validate_parent_track_item():
        if track_name and track_name in track_item.parent().name():
            # filter only items fitting input track name
            return True
        elif not track_name:
            # or add all if no track_name was defined
            return True

    def _validate_type_track_item():
        if track_type == "video" and isinstance(
                track_item.parent(), hiero.core.VideoTrack):
            # only video track items are allowed
            return True
        elif track_type == "audio" and isinstance(
                track_item.parent(), hiero.core.AudioTrack):
            # only audio track items are allowed
            return True

    # check if track item is enabled
    return all([
        _validate_enabled_track_item(),
        _validate_type_track_item(),
        _validate_tagged_track_item(),
        _validate_parent_track_item(),
        _validate_correct_name_track_item()
    ])


def get_track_item_tags(track_item):
    """
    Get track item tags excluded openpype tag

    Attributes:
        trackItem (hiero.core.TrackItem): hiero object

    Returns:
        hiero.core.Tag: hierarchy, orig clip attributes
    """
    returning_tag_data = []
    # get all tags from track item
    _tags = track_item.tags()
    if not _tags:
        return []

    # collect all tags which are not openpype tag
    returning_tag_data.extend(
        tag for tag in _tags
        if tag.name() != OPENPYPE_TAG_NAME
    )

    return returning_tag_data


def _get_tag_unique_hash():
    # sourcery skip: avoid-builtin-shadow
    return secrets.token_hex(nbytes=4)


def set_track_openpype_tag(track, data=None):
    """
    Set openpype track tag to input track object.

    Attributes:
        track (hiero.core.VideoTrack): hiero object

    Returns:
        hiero.core.Tag
    """
    data = data or {}

    # basic Tag's attribute
    tag_data = {
        "editable": "0",
        "note": "OpenPype data container",
        "icon": "openpype_icon.png",
        "metadata": dict(data.items())
    }
    # get available pype tag if any
    _tag = get_track_openpype_tag(track)

    if _tag:
        # it not tag then create one
        tag = tags.update_tag(_tag, tag_data)
    else:
        # if pype tag available then update with input data
        tag = tags.create_tag(
            "{}_{}".format(
                OPENPYPE_TAG_NAME,
                _get_tag_unique_hash()
            ),
            tag_data
        )
        # add it to the input track item
        track.addTag(tag)

    return tag


def get_track_openpype_tag(track):
    """
    Get pype track item tag created by creator or loader plugin.

    Attributes:
        trackItem (hiero.core.TrackItem): hiero object

    Returns:
        hiero.core.Tag: hierarchy, orig clip attributes
    """
    # get all tags from track item
    _tags = track.tags()
    if not _tags:
        return None
    for tag in _tags:
        # return only correct tag defined by global name
        if OPENPYPE_TAG_NAME in tag.name():
            return tag


def get_track_openpype_data(track, container_name=None):
    """
    Get track's openpype tag data.

    Attributes:
        trackItem (hiero.core.VideoTrack): hiero object

    Returns:
        dict: data found on pype tag
    """
    return_data = {}
    # get pype data tag from track item
    tag = get_track_openpype_tag(track)

    if not tag:
        return None

    # get tag metadata attribute
    tag_data = deepcopy(dict(tag.metadata()))

    for obj_name, obj_data in tag_data.items():
        obj_name = obj_name.replace("tag.", "")

        if obj_name in ["applieswhole", "note", "label"]:
            continue
        return_data[obj_name] = json.loads(obj_data)

    return (
        return_data[container_name]
        if container_name
        else return_data
    )


@deprecated("openpype.hosts.hiero.api.lib.get_trackitem_openpype_tag")
def get_track_item_pype_tag(track_item):
    # backward compatibility alias
    return get_trackitem_openpype_tag(track_item)


@deprecated("openpype.hosts.hiero.api.lib.set_trackitem_openpype_tag")
def set_track_item_pype_tag(track_item, data=None):
    # backward compatibility alias
    return set_trackitem_openpype_tag(track_item, data)


@deprecated("openpype.hosts.hiero.api.lib.get_trackitem_openpype_data")
def get_track_item_pype_data(track_item):
    # backward compatibility alias
    return get_trackitem_openpype_data(track_item)


def get_trackitem_openpype_tag(track_item):
    """
    Get pype track item tag created by creator or loader plugin.

    Attributes:
        trackItem (hiero.core.TrackItem): hiero object

    Returns:
        hiero.core.Tag: hierarchy, orig clip attributes
    """
    # get all tags from track item
    _tags = track_item.tags()
    if not _tags:
        return None
    for tag in _tags:
        # return only correct tag defined by global name
        if OPENPYPE_TAG_NAME in tag.name():
            return tag


def set_trackitem_openpype_tag(track_item, data=None):
    """
    Set openpype track tag to input track object.

    Attributes:
        track (hiero.core.VideoTrack): hiero object

    Returns:
        hiero.core.Tag
    """
    data = data or {}

    # basic Tag's attribute
    tag_data = {
        "editable": "0",
        "note": "OpenPype data container",
        "icon": "openpype_icon.png",
        "metadata": dict(data.items())
    }
    # get available pype tag if any
    _tag = get_trackitem_openpype_tag(track_item)
    if _tag:
        # it not tag then create one
        tag = tags.update_tag(_tag, tag_data)
    else:
        # if pype tag available then update with input data
        tag = tags.create_tag(
            "{}_{}".format(
                OPENPYPE_TAG_NAME,
                _get_tag_unique_hash()
            ),
            tag_data
        )
        # add it to the input track item
        track_item.addTag(tag)

    return tag


def get_trackitem_openpype_data(track_item):
    """
    Get track item's pype tag data.

    Attributes:
        trackItem (hiero.core.TrackItem): hiero object

    Returns:
        dict: data found on pype tag
    """
    data = {}
    # get pype data tag from track item
    tag = get_trackitem_openpype_tag(track_item)

    if not tag:
        return None

    # get tag metadata attribute
    tag_data = deepcopy(dict(tag.metadata()))
    # convert tag metadata to normal keys names and values to correct types
    for k, v in tag_data.items():
        key = k.replace("tag.", "")

        try:
            # capture exceptions which are related to strings only
            if re.match(r"^[\d]+$", v):
                value = int(v)
            elif re.match(r"^True$", v):
                value = True
            elif re.match(r"^False$", v):
                value = False
            elif re.match(r"^None$", v):
                value = None
            elif re.match(r"^[\w\d_]+$", v):
                value = v
            else:
                value = ast.literal_eval(v)
        except (ValueError, SyntaxError) as msg:
            log.warning(msg)
            value = v

        data[key] = value

    return data


def imprint(track_item, data=None):
    """
    Adding `Avalon data` into a hiero track item tag.

    Also including publish attribute into tag.

    Arguments:
        track_item (hiero.core.TrackItem): hiero track item object
        data (dict): Any data which needst to be imprinted

    Examples:
        data = {
            'asset': 'sq020sh0280',
            'family': 'render',
            'subset': 'subsetMain'
        }
    """
    data = data or {}

    tag = set_trackitem_openpype_tag(track_item, data)

    # add publish attribute
    set_publish_attribute(tag, True)


def set_publish_attribute(tag, value):
    """ Set Publish attribute in input Tag object

    Attribute:
        tag (hiero.core.Tag): a tag object
        value (bool): True or False
    """
    tag_data = tag.metadata()
    # set data to the publish attribute
    tag_data.setValue("tag.publish", str(value))


def get_publish_attribute(tag):
    """ Get Publish attribute from input Tag object

    Attribute:
        tag (hiero.core.Tag): a tag object
        value (bool): True or False
    """
    tag_data = tag.metadata()
    # get data to the publish attribute
    value = tag_data.value("tag.publish")
    # return value converted to bool value. Atring is stored in tag.
    return ast.literal_eval(value)


def sync_avalon_data_to_workfile():
    # import session to get project dir
    project_name = get_current_project_name()

    anatomy = Anatomy(project_name)
    work_template = anatomy.templates["work"]["path"]
    work_root = anatomy.root_value_for_template(work_template)
    active_project_root = (
        os.path.join(work_root, project_name)
    ).replace("\\", "/")
    # getting project
    project = get_current_project()

    if "Tag Presets" in project.name():
        return

    log.debug("Synchronizing Pype metadata to project: {}".format(
        project.name()))

    # set project root with backward compatibility
    try:
        project.setProjectDirectory(active_project_root)
    except Exception:
        # old way of setting it
        project.setProjectRoot(active_project_root)

    # get project data from avalon db
    project_doc = get_project(project_name)
    project_data = project_doc["data"]

    log.debug("project_data: {}".format(project_data))

    # get format and fps property from avalon db on project
    width = project_data["resolutionWidth"]
    height = project_data["resolutionHeight"]
    pixel_aspect = project_data["pixelAspect"]
    fps = project_data['fps']
    format_name = project_data['code']

    # create new format in hiero project
    format = hiero.core.Format(width, height, pixel_aspect, format_name)
    project.setOutputFormat(format)

    # set fps to hiero project
    project.setFramerate(fps)

    # TODO: add auto colorspace set from project drop
    log.info("Project property has been synchronised with Avalon db")


def launch_workfiles_app(event):
    """
    Event for launching workfiles after hiero start

    Args:
        event (obj): required but unused
    """
    from . import launch_workfiles_app
    launch_workfiles_app()


def setup(console=False, port=None, menu=True):
    """Setup integration

    Registers Pyblish for Hiero plug-ins and appends an item to the File-menu

    Arguments:
        console (bool): Display console with GUI
        port (int, optional): Port from which to start looking for an
            available port to connect with Pyblish QML, default
            provided by Pyblish Integration.
        menu (bool, optional): Display file menu in Hiero.
    """

    if _CTX.has_been_setup:
        teardown()

    add_submission()

    if menu:
        add_to_filemenu()
        _CTX.has_menu = True

    _CTX.has_been_setup = True
    log.debug("pyblish: Loaded successfully.")


def teardown():
    """Remove integration"""
    if not _CTX.has_been_setup:
        return

    if _CTX.has_menu:
        remove_from_filemenu()
        _CTX.has_menu = False

    _CTX.has_been_setup = False
    log.debug("pyblish: Integration torn down successfully")


def remove_from_filemenu():
    raise NotImplementedError("Implement me please.")


def add_to_filemenu():
    PublishAction()


class PyblishSubmission(hiero.exporters.FnSubmission.Submission):

    def __init__(self):
        hiero.exporters.FnSubmission.Submission.__init__(self)

    def addToQueue(self):
        from . import publish
        # Add submission to Hiero module for retrieval in plugins.
        hiero.submission = self
        publish(hiero.ui.mainWindow())


def add_submission():
    registry = hiero.core.taskRegistry
    registry.addSubmission("Pyblish", PyblishSubmission)


class PublishAction(QtWidgets.QAction):
    """
    Action with is showing as menu item
    """

    def __init__(self):
        QtWidgets.QAction.__init__(self, "Publish", None)
        self.triggered.connect(self.publish)

        for interest in ["kShowContextMenu/kTimeline",
                         "kShowContextMenukBin",
                         "kShowContextMenu/kSpreadsheet"]:
            hiero.core.events.registerInterest(interest, self.eventHandler)

        self.setShortcut("Ctrl+Alt+P")

    def publish(self):
        from . import publish
        # Removing "submission" attribute from hiero module, to prevent tasks
        # from getting picked up when not using the "Export" dialog.
        if hasattr(hiero, "submission"):
            del hiero.submission
        publish(hiero.ui.mainWindow())

    def eventHandler(self, event):
        # Add the Menu to the right-click menu
        event.menu.addAction(self)


# def CreateNukeWorkfile(nodes=None,
#                        nodes_effects=None,
#                        to_timeline=False,
#                        **kwargs):
#     ''' Creating nuke workfile with particular version with given nodes
#     Also it is creating timeline track items as precomps.
#
#     Arguments:
#         nodes(list of dict): each key in dict is knob order is important
#         to_timeline(type): will build trackItem with metadata
#
#     Returns:
#         bool: True if done
#
#     Raises:
#         Exception: with traceback
#
#     '''
#     import hiero.core
#     from openpype.hosts.nuke.api.lib import (
#         BuildWorkfile,
#         imprint
#     )
#
#     # check if the file exists if does then Raise "File exists!"
#     if os.path.exists(filepath):
#         raise FileExistsError("File already exists: `{}`".format(filepath))
#
#     # if no representations matching then
#     #   Raise "no representations to be build"
#     if len(representations) == 0:
#         raise AttributeError("Missing list of `representations`")
#
#     # check nodes input
#     if len(nodes) == 0:
#         log.warning("Missing list of `nodes`")
#
#     # create temp nk file
#     nuke_script = hiero.core.nuke.ScriptWriter()
#
#     # create root node and save all metadata
#     root_node = hiero.core.nuke.RootNode()
#
#     anatomy = Anatomy(get_current_project_name())
#     work_template = anatomy.templates["work"]["path"]
#     root_path = anatomy.root_value_for_template(work_template)
#
#     nuke_script.addNode(root_node)
#
#     script_builder = BuildWorkfile(
#         root_node=root_node,
#         root_path=root_path,
#         nodes=nuke_script.getNodes(),
#         **kwargs
#     )


def create_nuke_workfile_clips(nuke_workfiles, seq=None):
    '''
    nuke_workfiles is list of dictionaries like:
    [{
        'path': 'P:/Jakub_testy_pipeline/test_v01.nk',
        'name': 'test',
        'handleStart': 15, # added asymetrically to handles
        'handleEnd': 10, # added asymetrically to handles
        "clipIn": 16,
        "frameStart": 991,
        "frameEnd": 1023,
        'task': 'Comp-tracking',
        'work_dir': 'VFX_PR',
        'shot': '00010'
    }]
    '''

    proj = hiero.core.projects()[-1]
    root = proj.clipsBin()

    if not seq:
        seq = hiero.core.Sequence('NewSequences')
        root.addItem(hiero.core.BinItem(seq))
    # todo will need to define this better
    # track = seq[1]  # lazy example to get a destination#  track
    clips_lst = []
    for nk in nuke_workfiles:
        task_path = '/'.join([nk['work_dir'], nk['shot'], nk['task']])
        bin = create_bin(task_path, proj)

        if nk['task'] not in seq.videoTracks():
            track = hiero.core.VideoTrack(nk['task'])
            seq.addTrack(track)
        else:
            track = seq.tracks(nk['task'])

        # create clip media
        media = hiero.core.MediaSource(nk['path'])
        media_in = int(media.startTime() or 0)
        media_duration = int(media.duration() or 0)

        handle_start = nk.get("handleStart")
        handle_end = nk.get("handleEnd")

        if media_in:
            source_in = media_in + handle_start
        else:
            source_in = nk["frameStart"] + handle_start

        if media_duration:
            source_out = (media_in + media_duration - 1) - handle_end
        else:
            source_out = nk["frameEnd"] - handle_end

        source = hiero.core.Clip(media)

        name = os.path.basename(os.path.splitext(nk['path'])[0])
        split_name = split_by_client_version(name)[0] or name

        # add to bin as clip item
        items_in_bin = [b.name() for b in bin.items()]
        if split_name not in items_in_bin:
            binItem = hiero.core.BinItem(source)
            bin.addItem(binItem)

        new_source = [
            item for item in bin.items() if split_name in item.name()
        ][0].items()[0].item()

        # add to track as clip item
        trackItem = hiero.core.TrackItem(
            split_name, hiero.core.TrackItem.kVideo)
        trackItem.setSource(new_source)
        trackItem.setSourceIn(source_in)
        trackItem.setSourceOut(source_out)
        trackItem.setTimelineIn(nk["clipIn"])
        trackItem.setTimelineOut(nk["clipIn"] + (source_out - source_in))
        track.addTrackItem(trackItem)
        clips_lst.append(trackItem)

    return clips_lst


def create_bin(path=None, project=None):
    '''
    Create bin in project.
    If the path is "bin1/bin2/bin3" it will create whole depth
    and return `bin3`

    '''
    # get the first loaded project
    project = project or get_current_project()

    path = path or DEFAULT_BIN_NAME

    path = path.replace("\\", "/").split("/")

    root_bin = project.clipsBin()

    done_bin_lst = []
    for i, b in enumerate(path):
        if i == 0 and len(path) > 1:
            if b in [bin.name() for bin in root_bin.bins()]:
                bin = [bin for bin in root_bin.bins() if b in bin.name()][0]
                done_bin_lst.append(bin)
            else:
                create_bin = hiero.core.Bin(b)
                root_bin.addItem(create_bin)
                done_bin_lst.append(create_bin)

        elif i >= 1 and i < len(path) - 1:
            if b in [bin.name() for bin in done_bin_lst[i - 1].bins()]:
                bin = [
                    bin for bin in done_bin_lst[i - 1].bins()
                    if b in bin.name()
                ][0]
                done_bin_lst.append(bin)
            else:
                create_bin = hiero.core.Bin(b)
                done_bin_lst[i - 1].addItem(create_bin)
                done_bin_lst.append(create_bin)

        elif i == len(path) - 1:
            if b in [bin.name() for bin in done_bin_lst[i - 1].bins()]:
                bin = [
                    bin for bin in done_bin_lst[i - 1].bins()
                    if b in bin.name()
                ][0]
                done_bin_lst.append(bin)
            else:
                create_bin = hiero.core.Bin(b)
                done_bin_lst[i - 1].addItem(create_bin)
                done_bin_lst.append(create_bin)

    return done_bin_lst[-1]


def split_by_client_version(string):
    regex = r"[/_.]v\d+"
    try:
        matches = re.findall(regex, string, re.IGNORECASE)
        return string.split(matches[0])
    except Exception as error:
        log.error(error)
        return None


def get_selected_track_items(sequence=None):
    _sequence = sequence or get_current_sequence()

    # Getting selection
    timeline_editor = hiero.ui.getTimelineEditor(_sequence)
    return timeline_editor.selection()


def set_selected_track_items(track_items_list, sequence=None):
    _sequence = sequence or get_current_sequence()

    # make sure only trackItems are in list selection
    only_track_items = [
        i for i in track_items_list
        if isinstance(i, hiero.core.TrackItem)]

    # Getting selection
    timeline_editor = hiero.ui.getTimelineEditor(_sequence)
    return timeline_editor.setSelection(only_track_items)


def _read_doc_from_path(path):
    # reading QtXml.QDomDocument from HROX path
    hrox_file = QtCore.QFile(path)
    if not hrox_file.open(QtCore.QFile.ReadOnly):
        raise RuntimeError("Failed to open file for reading")
    doc = QtXml.QDomDocument()
    doc.setContent(hrox_file)
    hrox_file.close()
    return doc


def _write_doc_to_path(doc, path):
    # write QtXml.QDomDocument to path as HROX
    hrox_file = QtCore.QFile(path)
    if not hrox_file.open(QtCore.QFile.WriteOnly):
        raise RuntimeError("Failed to open file for writing")
    stream = QtCore.QTextStream(hrox_file)
    doc.save(stream, 1)
    hrox_file.close()


def _set_hrox_project_knobs(doc, **knobs):
    # set attributes to Project Tag
    proj_elem = doc.documentElement().firstChildElement("Project")
    for k, v in knobs.items():
        if "ocioconfigpath" in k:
            paths_to_format = v[platform.system().lower()]
            for _path in paths_to_format:
                v = _path.format(**os.environ)
                if not os.path.exists(v):
                    continue
        log.debug("Project colorspace knob `{}` was set to `{}`".format(k, v))
        if isinstance(v, dict):
            continue
        proj_elem.setAttribute(str(k), v)


def apply_colorspace_project():
    project_name = get_current_project_name()
    # get path the the active projects
    project = get_current_project(remove_untitled=True)
    current_file = project.path()

    # close the active project
    project.close()

    # get presets for hiero
    imageio = get_project_settings(project_name)["hiero"]["imageio"]
    presets = imageio.get("workfile")

    # backward compatibility layer
    # TODO: remove this after some time
    config_data = get_imageio_config(
        project_name=get_current_project_name(),
        host_name="hiero"
    )

    if config_data:
        presets.update({
            "ocioConfigName": "custom"
        })

    # save the workfile as subversion "comment:_colorspaceChange"
    split_current_file = os.path.splitext(current_file)
    copy_current_file = current_file

    if "_colorspaceChange" not in current_file:
        copy_current_file = (
            split_current_file[0]
            + "_colorspaceChange"
            + split_current_file[1]
        )

    try:
        # duplicate the file so the changes are applied only to the copy
        shutil.copyfile(current_file, copy_current_file)
    except shutil.Error:
        # in case the file already exists and it want to copy to the
        # same filewe need to do this trick
        # TEMP file name change
        copy_current_file_tmp = copy_current_file + "_tmp"
        # create TEMP file
        shutil.copyfile(current_file, copy_current_file_tmp)
        # remove original file
        os.remove(current_file)
        # copy TEMP back to original name
        shutil.copyfile(copy_current_file_tmp, copy_current_file)
        # remove the TEMP file as we dont need it
        os.remove(copy_current_file_tmp)

    # use the code from below for changing xml hrox Attributes
    presets.update({"name": os.path.basename(copy_current_file)})

    # read HROX in as QDomSocument
    doc = _read_doc_from_path(copy_current_file)

    # apply project colorspace properties
    _set_hrox_project_knobs(doc, **presets)

    # write QDomSocument back as HROX
    _write_doc_to_path(doc, copy_current_file)

    # open the file as current project
    hiero.core.openProject(copy_current_file)


def apply_colorspace_clips():
    project_name = get_current_project_name()
    project = get_current_project(remove_untitled=True)
    clips = project.clips()

    # get presets for hiero
    imageio = get_project_settings(project_name)["hiero"]["imageio"]
    from pprint import pprint

    presets = imageio.get("regexInputs", {}).get("inputs", {})
    pprint(presets)
    for clip in clips:
        clip_media_source_path = clip.mediaSource().firstpath()
        clip_name = clip.name()
        clip_colorspace = clip.sourceMediaColourTransform()

        if "default" in clip_colorspace:
            continue

        # check if any colorspace presets for read is matching
        preset_clrsp = None
        for k in presets:
            if not bool(re.search(k["regex"], clip_media_source_path)):
                continue
            preset_clrsp = k["colorspace"]

        if preset_clrsp:
            log.debug("Changing clip.path: {}".format(clip_media_source_path))
            log.info("Changing clip `{}` colorspace {} to {}".format(
                clip_name, clip_colorspace, preset_clrsp))
            # set the found preset to the clip
            clip.setSourceMediaColourTransform(preset_clrsp)

    # save project after all is changed
    project.save()


def is_overlapping(ti_test, ti_original, strict=False):
    covering_exp = (
        (ti_test.timelineIn() <= ti_original.timelineIn())
        and (ti_test.timelineOut() >= ti_original.timelineOut())
    )

    if strict:
        return covering_exp

    inside_exp = (
        (ti_test.timelineIn() >= ti_original.timelineIn())
        and (ti_test.timelineOut() <= ti_original.timelineOut())
    )
    overlaying_right_exp = (
        (ti_test.timelineIn() < ti_original.timelineOut())
        and (ti_test.timelineOut() >= ti_original.timelineOut())
    )
    overlaying_left_exp = (
        (ti_test.timelineOut() > ti_original.timelineIn())
        and (ti_test.timelineIn() <= ti_original.timelineIn())
    )

    return any((
        covering_exp,
        inside_exp,
        overlaying_right_exp,
        overlaying_left_exp
    ))


def get_sequence_pattern_and_padding(file):
    """ Return sequence pattern and padding from file

    Attributes:
        file (string): basename form path

    Example:
        Can find file.0001.ext, file.%02d.ext, file.####.ext

    Return:
        string: any matching sequence pattern
        int: padding of sequnce numbering
    """
    foundall = re.findall(
        r"(#+)|(%\d+d)|(?<=[^a-zA-Z0-9])(\d+)(?=\.\w+$)", file)
    if not foundall:
        return None, None
    found = sorted(list(set(foundall[0])))[-1]

    padding = int(
        re.findall(r"\d+", found)[-1]) if "%" in found else len(found)
    return found, padding


def sync_clip_name_to_data_asset(track_items_list):
    # loop through all selected clips
    for track_item in track_items_list:
        # ignore if parent track is locked or disabled
        if track_item.parent().isLocked():
            continue
        if not track_item.parent().isEnabled():
            continue
        # ignore if the track item is disabled
        if not track_item.isEnabled():
            continue

        # get name and data
        ti_name = track_item.name()
        data = get_trackitem_openpype_data(track_item)

        # ignore if no data on the clip or not publish instance
        if not data:
            continue
        if data.get("id") != "pyblish.avalon.instance":
            continue

        # fix data if wrong name
        if data["asset"] != ti_name:
            data["asset"] = ti_name
            # remove the original tag
            tag = get_trackitem_openpype_tag(track_item)
            track_item.removeTag(tag)
            # create new tag with updated data
            set_trackitem_openpype_tag(track_item, data)
            print("asset was changed in clip: {}".format(ti_name))


def set_track_color(track_item, color):
    track_item.source().binItem().setColor(color)


def check_inventory_versions(track_items=None):
    """
    Actual version color identifier of Loaded containers

    Check all track items and filter only
    Loader nodes for its version. It will get all versions from database
    and check if the node is having actual version. If not then it will color
    it to red.
    """
    from . import parse_container

    track_items = track_items or get_track_items()
    # presets
    clip_color_last = "green"
    clip_color = "red"

    containers = []
    # Find all containers and collect it's node and representation ids
    for track_item in track_items:
        container = parse_container(track_item)
        if container:
            containers.append(container)

    # Skip if nothing was found
    if not containers:
        return

    project_name = get_current_project_name()
    filter_result = filter_containers(containers, project_name)
    for container in filter_result.latest:
        set_track_color(container["_item"], clip_color_last)

    for container in filter_result.outdated:
        set_track_color(container["_item"], clip_color)


def selection_changed_timeline(event):
    """Callback on timeline to check if asset in data is the same as clip name.

    Args:
        event (hiero.core.Event): timeline event
    """
    timeline_editor = event.sender
    selection = timeline_editor.selection()

    track_items = get_track_items(
        selection=selection,
        track_type="video",
        check_enabled=True,
        check_locked=True,
        check_tagged=True
    )

    # run checking function
    sync_clip_name_to_data_asset(track_items)


def before_project_save(event):
    track_items = get_track_items(
        track_type="video",
        check_enabled=True,
        check_locked=True,
        check_tagged=True
    )

    # run checking function
    sync_clip_name_to_data_asset(track_items)

    # also mark old versions of loaded containers
    check_inventory_versions(track_items)


def get_main_window():
    """Acquire Nuke's main window"""
    if _CTX.parent_gui is None:
        top_widgets = QtWidgets.QApplication.topLevelWidgets()
        name = "Foundry::UI::DockMainWindow"
        main_window = next(widget for widget in top_widgets if
                           widget.inherits("QMainWindow") and
                           widget.metaObject().className() == name)
        _CTX.parent_gui = main_window
    return _CTX.parent_gui
<<<<<<< HEAD
=======
### Starts Alkemy-X Override ###
>>>>>>> f6d997b1


def parse_edl_events(path, color_edits_only=False):
    """EDL is parsed using OTIO and then placed into a dictionary

    Data is stored under the understanding that it will be used for identifying
    plate names which are linked to CDLs.

    EDL LOC metadata is parsed with OTIO under markers and then regexed to find
    the main bit of information which will link it to a plate name further down
    the line.

    Underscores are not counted ({0,}) but are left greedy incase naming
    doesn't follow normal shot convention but instead follows plate pull naming
    convention.

    Plate pull naming convention:
    Example: abc_101_010_010
    Example: abc_101_010_010_element
    Example: abc_101_010_010_element_fire

    Examples of targeted matches:
    abc_101_010_010_element
    abc_101_010_010
    abc_101_010
    101_010_010

    Examples of what does not match:
    abc_101
    101_001
    _abc_101_010
    abc_101_010_

    Args:
        path (str): The path of the EDL file.
        color_edits_only (bool, optional): Whether to include only color edits.
            Defaults to False.

    Returns:
        dict: A dictionary containing information about the events in the EDL
            file.
            - "events" (dict): where the key is the event number and the value
                is a dictionary containing information about the event.
                - "clip_name" (str): clip name
                - "tape" (str): tape name,
                - "LOC" (str): metadata,

                CDL information (if applicable)
                - "slope" (tuple): CDL Slope.
                - "offset (tuple): CDL Offset.
                - "power" (tuple): CDL Power.
                - "sat" (float): CDL Saturation.

            - "first_entry" (int): The number of the first event in the EDL.
            - "last_entry" (int): The number of the last event in the EDL.

    Raises:
        Exception: If the EDL file contains more than one track.
    """
    shot_pattern = r"(?<!_)(?P<LOC>[a-zA-Z0-9]{3,4}_((?<=_)[a-zA-Z0-9]{3,4}_)"\
        "{1,2}[a-zA-Z0-9]{3,4}(?<!_)(_[a-zA-Z0-9]{1,}){0,})\b"

    # ignore_timecode_mismatch is set to True to ensure that OTIO doesn't get
    # confused by TO CLIP NAME and FROM CLIP NAME timecode ranges
    timeline = otio.adapters.read_from_file(
        path, ignore_timecode_mismatch=True
    )

    if len(timeline.tracks) > 1:
        raise Exception(
            "EDL can not contain more than one track. Something went wrong"
        )

    edl = {"events": {}}

    # There is a possibility that the entry count doesn't start at 1.
    # However it's extremely rare and it's purpose is to keep track of order
    entry_count = 0
    for clip in timeline.tracks[0].each_child():
        if not isinstance(clip, otio.schema.Clip):
            continue

        entry_count += 1
        loc_value = ""
        tape_value = ""
        entry = {"clip_name": clip.name}
        cdl = clip.metadata["cdl"]
        if cdl:
            entry.update(
                {
                    "slope": tuple(cdl["asc_sop"]["slope"]),
                    "offset": tuple(cdl["asc_sop"]["offset"]),
                    "power": tuple(cdl["asc_sop"]["power"]),
                    "sat": cdl.get("asc_sat") or 1.0,
                }
            )
        elif color_edits_only:
            continue

        if clip.markers:
            # Join markers (*LOC). The data is strictly being stored to parse
            # shot name Space is added to make parsing much easier and
            # predictable
            full_clip_loc = " ".join([" "] + [m.name for m in clip.markers])
            loc_match = re.search(shot_pattern, full_clip_loc)
            loc_value = loc_match.group("LOC") if loc_match else ""

        # Capture tape and source name
        cmx_3600 = clip.metadata.get("cmx_3600")
        if cmx_3600:
            tape_value = cmx_3600.get("reel", "")

        entry.update(
            {
                "tape": tape_value,
                "LOC": loc_value,
            }
        )
        edl["events"][entry_count] = entry

    # Finish EDL info
    edl["first_entry"] = 1
    edl["last_entry"] = entry_count

    return edl


def parse_cdl(path):
    """Parses cdl formatted xml using regex to find Slope, Offset, Power, and
        Saturation.

    Args:
        path (str): The path to a grade file that follows ASC xml formatting.

    Returns:
        dict: A dictionary containing the parsed slope, offset, power, and
            saturation values, as well as the path to the file.
    """

    with open(path, "r") as f:
        cdl_data = f.read().lower()

    slope_pattern = r"<slope>(?P<sR>[-,\d,.]*)[ ]{1}(?P<sG>[-,\d,.]+)[ ]{1}(?P<sB>[-,\d,.]*)</slope>"
    offset_pattern = r"<offset>(?P<oR>[-,\d,.]*)[ ]{1}(?P<oG>[-,\d,.]+)[ ]{1}(?P<oB>[-,\d,.]*)</offset>"
    power_pattern = r"<power>(?P<pR>[-,\d,.]*)[ ]{1}(?P<pG>[-,\d,.]+)[ ]{1}(?P<pB>[-,\d,.]*)</power>"
    sat_pattern = r"<saturation\>(?P<sat>[-,\d,.]+)</saturation\>"

    slope_match = re.search(slope_pattern, cdl_data)
    if slope_match:
        slope = tuple(map(float, slope_match.groups()))
    else:
        slope = None

    offset_match = re.search(offset_pattern, cdl_data)
    if offset_match:
        offset = tuple(map(float, offset_match.groups()))
    else:
        offset = None

    power_match = re.search(power_pattern, cdl_data)
    if power_match:
        power = tuple(map(float, power_match.groups()))
    else:
        power = None

    sat_match = re.search(sat_pattern, cdl_data)
    sat = float(sat_match.group("sat")) if sat_match else None

    cdl = {
        "slope": slope,
        "offset": offset,
        "power": power,
        "sat": sat,
        "file": path,
    }

<<<<<<< HEAD
    return cdl
=======
    return cdl
### Ends Alkemy-X Override ###
>>>>>>> f6d997b1
<|MERGE_RESOLUTION|>--- conflicted
+++ resolved
@@ -1318,10 +1318,7 @@
                            widget.metaObject().className() == name)
         _CTX.parent_gui = main_window
     return _CTX.parent_gui
-<<<<<<< HEAD
-=======
 ### Starts Alkemy-X Override ###
->>>>>>> f6d997b1
 
 
 def parse_edl_events(path, color_edits_only=False):
@@ -1498,9 +1495,5 @@
         "file": path,
     }
 
-<<<<<<< HEAD
     return cdl
-=======
-    return cdl
-### Ends Alkemy-X Override ###
->>>>>>> f6d997b1
+### Ends Alkemy-X Override ###