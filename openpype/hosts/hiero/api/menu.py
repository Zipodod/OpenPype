import os
import sys

import hiero.core
from hiero.ui import findMenuAction

from qtpy import QtGui

from openpype.lib import Logger
from openpype.tools.utils import host_tools
from openpype.settings import get_project_settings
from openpype.pipeline import (
    get_current_project_name,
    get_current_asset_name,
    get_current_task_name
)

from . import tags

log = Logger.get_logger(__name__)

self = sys.modules[__name__]
self._change_context_menu = None


def get_context_label():
    return "{}, {}".format(
        get_current_asset_name(),
        get_current_task_name()
    )


def update_menu_task_label():
    """Update the task label in Avalon menu to current session"""

    object_name = self._change_context_menu
    found_menu = findMenuAction(object_name)

    if not found_menu:
        log.warning("Can't find menuItem: {}".format(object_name))
        return

    label = get_context_label()

    menu = found_menu.menu()
    self._change_context_menu = label
    menu.setTitle(label)


def menu_install():
    """
    Installing menu into Hiero

    """

    from . import (
        publish, launch_workfiles_app, reload_config,
        apply_colorspace_project, apply_colorspace_clips
    )
    from .lib import get_main_window

    main_window = get_main_window()

    # here is the best place to add menu

    menu_name = os.environ['AVALON_LABEL']

    context_label = get_context_label()

    self._change_context_menu = context_label

    try:
        check_made_menu = findMenuAction(menu_name)
    except Exception:
        check_made_menu = None

    if not check_made_menu:
        # Grab Hiero's MenuBar
        menu = hiero.ui.menuBar().addMenu(menu_name)
    else:
        menu = check_made_menu.menu()

    context_label_action = menu.addAction(context_label)
    context_label_action.setEnabled(False)

    menu.addSeparator()

    workfiles_action = menu.addAction("Work Files...")
    workfiles_action.setIcon(QtGui.QIcon("icons:Position.png"))
    workfiles_action.triggered.connect(launch_workfiles_app)

    default_tags_action = menu.addAction("Create Default Tags")
    default_tags_action.setIcon(QtGui.QIcon("icons:Position.png"))
    default_tags_action.triggered.connect(tags.add_tags_to_workfile)

    menu.addSeparator()

<<<<<<< HEAD
    publish_action = menu.addAction("Publish...")
    publish_action.setIcon(QtGui.QIcon("icons:Output.png"))
    publish_action.triggered.connect(
        lambda *args: publish(hiero.ui.mainWindow())
    )

    ### Starts Alkemy-x Override ###
    # Remove create menu action
    # creator_action = menu.addAction("Create...")
    # creator_action.setIcon(QtGui.QIcon("icons:CopyRectangle.png"))
    # creator_action.triggered.connect(
    #     lambda: host_tools.show_creator(parent=main_window)
    # )
    ### ENds Alkemy-x Override ###
=======
    creator_action = menu.addAction("Create...")
    creator_action.setIcon(QtGui.QIcon("icons:CopyRectangle.png"))
    creator_action.triggered.connect(
        lambda: host_tools.show_creator(parent=main_window)
    )
>>>>>>> d66bac0f

    publish_action = menu.addAction("Publish...")
    publish_action.setIcon(QtGui.QIcon("icons:Output.png"))
    publish_action.triggered.connect(
        lambda *args: publish(hiero.ui.mainWindow())
    )

    loader_action = menu.addAction("Load...")
    loader_action.setIcon(QtGui.QIcon("icons:CopyRectangle.png"))
    loader_action.triggered.connect(
        lambda: host_tools.show_loader(parent=main_window)
    )

    sceneinventory_action = menu.addAction("Manage...")
    sceneinventory_action.setIcon(QtGui.QIcon("icons:CopyRectangle.png"))
    sceneinventory_action.triggered.connect(
        lambda: host_tools.show_scene_inventory(parent=main_window)
    )

    library_action = menu.addAction("Library...")
    library_action.setIcon(QtGui.QIcon("icons:CopyRectangle.png"))
    library_action.triggered.connect(
        lambda: host_tools.show_library_loader(parent=main_window)
    )

    if os.getenv("OPENPYPE_DEVELOP"):
        menu.addSeparator()
        reload_action = menu.addAction("Reload pipeline")
        reload_action.setIcon(QtGui.QIcon("icons:ColorAdd.png"))
        reload_action.triggered.connect(reload_config)

    menu.addSeparator()
    apply_colorspace_p_action = menu.addAction("Apply Colorspace Project")
    apply_colorspace_p_action.setIcon(QtGui.QIcon("icons:ColorAdd.png"))
    apply_colorspace_p_action.triggered.connect(apply_colorspace_project)

    apply_colorspace_c_action = menu.addAction("Apply Colorspace Clips")
    apply_colorspace_c_action.setIcon(QtGui.QIcon("icons:ColorAdd.png"))
    apply_colorspace_c_action.triggered.connect(apply_colorspace_clips)

    menu.addSeparator()

    exeprimental_action = menu.addAction("Experimental tools...")
    exeprimental_action.triggered.connect(
        lambda: host_tools.show_experimental_tools_dialog(parent=main_window)
    )


def add_scripts_menu():
    try:
        from . import launchforhiero
    except ImportError:

        log.warning(
            "Skipping studio.menu install, because "
            "'scriptsmenu' module seems unavailable."
        )
        return

    # load configuration of custom menu
    project_settings = get_project_settings(get_current_project_name())
    config = project_settings["hiero"]["scriptsmenu"]["definition"]
    _menu = project_settings["hiero"]["scriptsmenu"]["name"]

    if not config:
        log.warning("Skipping studio menu, no definition found.")
        return

    # run the launcher for Hiero menu
    studio_menu = launchforhiero.main(title=_menu.title())

    # apply configuration
    studio_menu.build_from_configuration(studio_menu, config)<|MERGE_RESOLUTION|>--- conflicted
+++ resolved
@@ -95,13 +95,6 @@
 
     menu.addSeparator()
 
-<<<<<<< HEAD
-    publish_action = menu.addAction("Publish...")
-    publish_action.setIcon(QtGui.QIcon("icons:Output.png"))
-    publish_action.triggered.connect(
-        lambda *args: publish(hiero.ui.mainWindow())
-    )
-
     ### Starts Alkemy-x Override ###
     # Remove create menu action
     # creator_action = menu.addAction("Create...")
@@ -109,14 +102,7 @@
     # creator_action.triggered.connect(
     #     lambda: host_tools.show_creator(parent=main_window)
     # )
-    ### ENds Alkemy-x Override ###
-=======
-    creator_action = menu.addAction("Create...")
-    creator_action.setIcon(QtGui.QIcon("icons:CopyRectangle.png"))
-    creator_action.triggered.connect(
-        lambda: host_tools.show_creator(parent=main_window)
-    )
->>>>>>> d66bac0f
+    ### Ends Alkemy-x Override ###
 
     publish_action = menu.addAction("Publish...")
     publish_action.setIcon(QtGui.QIcon("icons:Output.png"))
