import os
from pprint import pformat
import re
from copy import deepcopy

import hiero

from qtpy import QtWidgets, QtCore
import qargparse

from openpype.settings import get_current_project_settings
from openpype.lib import Logger
from openpype.client import get_asset_by_name
from openpype.pipeline import LoaderPlugin, LegacyCreator
from openpype.pipeline.context_tools import get_current_project_asset, get_current_project_name
from . import lib

log = Logger.get_logger(__name__)


def load_stylesheet():
    path = os.path.join(os.path.dirname(__file__), "style.css")
    if not os.path.exists(path):
        log.warning("Unable to load stylesheet, file not found in resources")
        return ""

    with open(path, "r") as file_stream:
        stylesheet = file_stream.read()
    return stylesheet


class CreatorWidget(QtWidgets.QDialog):

    # output items
    items = dict()

    def __init__(self, name, info, ui_inputs, parent=None):
        super(CreatorWidget, self).__init__(parent)

        self.setObjectName(name)

        self.setWindowFlags(
            QtCore.Qt.Window
            | QtCore.Qt.CustomizeWindowHint
            | QtCore.Qt.WindowTitleHint
            | QtCore.Qt.WindowCloseButtonHint
            | QtCore.Qt.WindowStaysOnTopHint
        )
        self.setWindowTitle(name or "Pype Creator Input")
        self.resize(500, 700)

        # Where inputs and labels are set
        self.content_widget = [QtWidgets.QWidget(self)]
        top_layout = QtWidgets.QFormLayout(self.content_widget[0])
        top_layout.setObjectName("ContentLayout")
        top_layout.addWidget(Spacer(5, self))

        # first add widget tag line
        top_layout.addWidget(QtWidgets.QLabel(info))

        # main dynamic layout
        self.scroll_area = QtWidgets.QScrollArea(self, widgetResizable=True)
        self.scroll_area.setVerticalScrollBarPolicy(
            QtCore.Qt.ScrollBarAsNeeded)
        self.scroll_area.setVerticalScrollBarPolicy(
            QtCore.Qt.ScrollBarAlwaysOn)
        self.scroll_area.setHorizontalScrollBarPolicy(
            QtCore.Qt.ScrollBarAlwaysOff)
        self.scroll_area.setWidgetResizable(True)

        self.content_widget.append(self.scroll_area)

        scroll_widget = QtWidgets.QWidget(self)
        in_scroll_area = QtWidgets.QVBoxLayout(scroll_widget)
        self.content_layout = [in_scroll_area]

        # add preset data into input widget layout
        self.items = self.populate_widgets(ui_inputs)
        self.scroll_area.setWidget(scroll_widget)

        # Confirmation buttons
        btns_widget = QtWidgets.QWidget(self)
        btns_layout = QtWidgets.QHBoxLayout(btns_widget)

        cancel_btn = QtWidgets.QPushButton("Cancel")
        btns_layout.addWidget(cancel_btn)

        ok_btn = QtWidgets.QPushButton("Ok")
        btns_layout.addWidget(ok_btn)

        # Main layout of the dialog
        main_layout = QtWidgets.QVBoxLayout(self)
        main_layout.setContentsMargins(10, 10, 10, 10)
        main_layout.setSpacing(0)

        # adding content widget
        for w in self.content_widget:
            main_layout.addWidget(w)

        main_layout.addWidget(btns_widget)

        ok_btn.clicked.connect(self._on_ok_clicked)
        cancel_btn.clicked.connect(self._on_cancel_clicked)

        stylesheet = load_stylesheet()
        self.setStyleSheet(stylesheet)

    def _on_ok_clicked(self):
        self.result = self.value(self.items)
        self.close()

    def _on_cancel_clicked(self):
        self.result = None
        self.close()

    def value(self, data, new_data=None):
        new_data = new_data or dict()
        for k, v in data.items():
            new_data[k] = {
                "target": None,
                "value": None
            }
            if v["type"] == "dict":
                new_data[k]["target"] = v["target"]
                new_data[k]["value"] = self.value(v["value"])
            if v["type"] == "section":
                new_data.pop(k)
                new_data = self.value(v["value"], new_data)
            elif getattr(v["value"], "currentText", None):
                new_data[k]["target"] = v["target"]
                new_data[k]["value"] = v["value"].currentText()
            elif getattr(v["value"], "isChecked", None):
                new_data[k]["target"] = v["target"]
                new_data[k]["value"] = v["value"].isChecked()
            elif getattr(v["value"], "value", None):
                new_data[k]["target"] = v["target"]
                new_data[k]["value"] = v["value"].value()
            elif getattr(v["value"], "text", None):
                new_data[k]["target"] = v["target"]
                new_data[k]["value"] = v["value"].text()

        return new_data

    def camel_case_split(self, text):
        matches = re.finditer(
            '.+?(?:(?<=[a-z])(?=[A-Z])|(?<=[A-Z])(?=[A-Z][a-z])|$)', text)
        return " ".join([str(m.group(0)).capitalize() for m in matches])

    def create_row(self, layout, type, text, **kwargs):
        value_keys = ["setText", "setCheckState", "setValue", "setChecked"]

        # get type attribute from qwidgets
        attr = getattr(QtWidgets, type)

        # convert label text to normal capitalized text with spaces
        label_text = self.camel_case_split(text)

        # assign the new text to label widget
        label = QtWidgets.QLabel(label_text)
        label.setObjectName("LineLabel")

        # create attribute name text strip of spaces
        attr_name = text.replace(" ", "")

        # create attribute and assign default values
        setattr(
            self,
            attr_name,
            attr(parent=self))

        # assign the created attribute to variable
        item = getattr(self, attr_name)
<<<<<<< HEAD
=======
        ### Starts Alkemy-X Override ###
        # Bug fix for setting values over default maximum before maximum is set
        if "setMaximum" in item.__dir__():
            item.setMaximum(100000)
        if "setMimimum" in item.__dir__():
            item.setMinimum(0)
        ### Ends Alkemy-X Override ###
>>>>>>> ea437c04

        # set attributes to item which are not values
        for func, val in kwargs.items():
            if func in value_keys:
                continue

            if getattr(item, func):
                log.debug("Setting {} to {}".format(func, val))
                func_attr = getattr(item, func)
                if isinstance(val, tuple):
                    func_attr(*val)
                else:
                    func_attr(val)

        # set values to item
        for value_item in value_keys:
            if value_item not in kwargs:
                continue
            if getattr(item, value_item):
                getattr(item, value_item)(kwargs[value_item])

        # add to layout
        layout.addRow(label, item)

        return item

    def populate_widgets(self, data, content_layout=None):
        """
        Populate widget from input dict.

        Each plugin has its own set of widget rows defined in dictionary
        each row values should have following keys: `type`, `target`,
        `label`, `order`, `value` and optionally also `toolTip`.

        Args:
            data (dict): widget rows or organized groups defined
                         by types `dict` or `section`
            content_layout (QtWidgets.QFormLayout)[optional]: used when nesting

        Returns:
            dict: redefined data dict updated with created widgets

        """

        content_layout = content_layout or self.content_layout[-1]
        # fix order of process by defined order value
        ordered_keys = list(data.keys())
        for k, v in data.items():
            try:
                # try removing a key from index which should
                # be filled with new
                ordered_keys.pop(v["order"])
            except IndexError:
                pass
            # add key into correct order
            ordered_keys.insert(v["order"], k)

        # process ordered
        for k in ordered_keys:
            v = data[k]
            tool_tip = v.get("toolTip", "")
            if v["type"] == "dict":
                # adding spacer between sections
                self.content_layout.append(QtWidgets.QWidget(self))
                content_layout.addWidget(self.content_layout[-1])
                self.content_layout[-1].setObjectName("sectionHeadline")

                headline = QtWidgets.QVBoxLayout(self.content_layout[-1])
                headline.addWidget(Spacer(20, self))
                headline.addWidget(QtWidgets.QLabel(v["label"]))

                # adding nested layout with label
                self.content_layout.append(QtWidgets.QWidget(self))
                self.content_layout[-1].setObjectName("sectionContent")

                nested_content_layout = QtWidgets.QFormLayout(
                    self.content_layout[-1])
                nested_content_layout.setObjectName("NestedContentLayout")
                content_layout.addWidget(self.content_layout[-1])

                # add nested key as label
                data[k]["value"] = self.populate_widgets(
                    v["value"], nested_content_layout)

            if v["type"] == "section":
                # adding spacer between sections
                self.content_layout.append(QtWidgets.QWidget(self))
                content_layout.addWidget(self.content_layout[-1])
                self.content_layout[-1].setObjectName("sectionHeadline")

                headline = QtWidgets.QVBoxLayout(self.content_layout[-1])
                headline.addWidget(Spacer(20, self))
                headline.addWidget(QtWidgets.QLabel(v["label"]))

                # adding nested layout with label
                self.content_layout.append(QtWidgets.QWidget(self))
                self.content_layout[-1].setObjectName("sectionContent")

                nested_content_layout = QtWidgets.QFormLayout(
                    self.content_layout[-1])
                nested_content_layout.setObjectName("NestedContentLayout")
                content_layout.addWidget(self.content_layout[-1])

                # add nested key as label
                data[k]["value"] = self.populate_widgets(
                    v["value"], nested_content_layout)

            elif v["type"] == "QLineEdit":
                data[k]["value"] = self.create_row(
                    content_layout, "QLineEdit", v["label"],
                    setText=v["value"], setToolTip=tool_tip)
            elif v["type"] == "QComboBox":
                data[k]["value"] = self.create_row(
                    content_layout, "QComboBox", v["label"],
                    addItems=v["value"], setToolTip=tool_tip)
            elif v["type"] == "QCheckBox":
                data[k]["value"] = self.create_row(
                    content_layout, "QCheckBox", v["label"],
                    setChecked=v["value"], setToolTip=tool_tip)
            elif v["type"] == "QSpinBox":
                data[k]["value"] = self.create_row(
                    content_layout, "QSpinBox", v["label"],
                    setValue=v["value"],
                    setDisplayIntegerBase=10000,
                    setRange=(0, 99999), setMinimum=0,
                    setMaximum=100000, setToolTip=tool_tip)

        return data


class Spacer(QtWidgets.QWidget):
    def __init__(self, height, *args, **kwargs):
        super(self.__class__, self).__init__(*args, **kwargs)

        self.setFixedHeight(height)

        real_spacer = QtWidgets.QWidget(self)
        real_spacer.setObjectName("Spacer")
        real_spacer.setFixedHeight(height)

        layout = QtWidgets.QVBoxLayout(self)
        layout.setContentsMargins(0, 0, 0, 0)
        layout.addWidget(real_spacer)

        self.setLayout(layout)


def get_reference_node_parents(ref):
    """Return all parent reference nodes of reference node

    Args:
        ref (str): reference node.

    Returns:
        list: The upstream parent reference nodes.

    """
    parents = []
    return parents


class SequenceLoader(LoaderPlugin):
    """A basic SequenceLoader for Resolve

    This will implement the basic behavior for a loader to inherit from that
    will containerize the reference and will implement the `remove` and
    `update` logic.

    """

    options = [
        qargparse.Boolean(
            "handles",
            label="Include handles",
            default=0,
            help="Load with handles or without?"
        ),
        qargparse.Choice(
            "load_to",
            label="Where to load clips",
            items=[
                "Current timeline",
                "New timeline"
            ],
            default="Current timeline",
            help="Where do you want clips to be loaded?"
        ),
        qargparse.Choice(
            "load_how",
            label="How to load clips",
            items=[
                "Original timing",
                "Sequentially in order"
            ],
            default="Original timing",
            help="Would you like to place it at original timing?"
        )
    ]

    def load(
        self,
        context,
        name=None,
        namespace=None,
        options=None
    ):
        pass

    def update(self, container, representation):
        """Update an existing `container`
        """
        pass

    def remove(self, container):
        """Remove an existing `container`
        """
        pass


class ClipLoader:

    active_bin = None
    data = dict()

    def __init__(self, cls, context, **options):
        """ Initialize object

        Arguments:
            cls (avalon.api.Loader): plugin object
            context (dict): loader plugin context
            options (dict)[optional]: possible keys:
                projectBinPath: "path/to/binItem"

        """
        self.__dict__.update(cls.__dict__)
        self.context = context
        self.active_project = lib.get_current_project()

        # try to get value from options or evaluate key value for `handles`
        self.with_handles = options.get("handles") or bool(
            options.get("handles") is True)
        # try to get value from options or evaluate key value for `load_how`
        self.sequencial_load = options.get("sequentially") or bool(
            "Sequentially in order" in options.get("load_how", ""))
        # try to get value from options or evaluate key value for `load_to`
        self.new_sequence = options.get("newSequence") or bool(
            "New timeline" in options.get("load_to", ""))
        self.clip_name_template = options.get(
            "clipNameTemplate") or "{asset}_{subset}_{representation}"
        assert self._populate_data(), str(
            "Cannot Load selected data, look into database "
            "or call your supervisor")

        # inject asset data to representation dict
        self._get_asset_data()
        log.info("__init__ self.data: `{}`".format(pformat(self.data)))
        log.info("__init__ options: `{}`".format(pformat(options)))

        # add active components to class
        if self.new_sequence:
            if options.get("sequence"):
                # if multiselection is set then use options sequence
                self.active_sequence = options["sequence"]
            else:
                # create new sequence
                self.active_sequence = lib.get_current_sequence(new=True)
                self.active_sequence.setFramerate(
                    hiero.core.TimeBase.fromString(
                        str(self.data["assetData"]["fps"])))
        else:
            self.active_sequence = lib.get_current_sequence()

        if options.get("track"):
            # if multiselection is set then use options track
            self.active_track = options["track"]
        else:
            self.active_track = lib.get_current_track(
                self.active_sequence, self.data["track_name"])

    def _populate_data(self):
        """ Gets context and convert it to self.data
        data structure:
            {
                "name": "assetName_subsetName_representationName"
                "path": "path/to/file/created/by/get_repr..",
                "binPath": "projectBinPath",
            }
        """
        # create name
        repr = self.context["representation"]
        repr_cntx = repr["context"]
        asset = str(repr_cntx["asset"])
        subset = str(repr_cntx["subset"])
        representation = str(repr_cntx["representation"])
        self.data["clip_name"] = self.clip_name_template.format(**repr_cntx)
        self.data["track_name"] = "_".join([subset, representation])
        self.data["versionData"] = self.context["version"]["data"]
        # gets file path
        file = self.fname
        if not file:
            repr_id = repr["_id"]
            log.warning(
                "Representation id `{}` is failing to load".format(repr_id))
            return None
        self.data["path"] = file.replace("\\", "/")

        # convert to hashed path
        if repr_cntx.get("frame"):
            self._fix_path_hashes()

        # solve project bin structure path
        hierarchy = str("/".join((
            "Loader",
            repr_cntx["hierarchy"].replace("\\", "/"),
            asset
        )))

        self.data["binPath"] = hierarchy

        return True

    def _fix_path_hashes(self):
        """ Convert file path where it is needed padding with hashes
        """
        file = self.data["path"]
        if "#" not in file:
            frame = self.context["representation"]["context"].get("frame")
            padding = len(frame)
            file = file.replace(frame, "#" * padding)
        self.data["path"] = file

    def _get_asset_data(self):
        """ Get all available asset data

        joint `data` key with asset.data dict into the representation

        """
        asset_name = self.context["representation"]["context"]["asset"]
        asset_doc = get_current_project_asset(asset_name)
        log.debug("__ asset_doc: {}".format(pformat(asset_doc)))
        self.data["assetData"] = asset_doc["data"]

    def _make_track_item(self, source_bin_item, audio=False):
        """ Create track item with """

        clip = source_bin_item.activeItem()

        # add to track as clip item
        if not audio:
            track_item = hiero.core.TrackItem(
                self.data["clip_name"], hiero.core.TrackItem.kVideo)
        else:
            track_item = hiero.core.TrackItem(
                self.data["clip_name"], hiero.core.TrackItem.kAudio)

        track_item.setSource(clip)
        track_item.setSourceIn(self.handle_start)
        track_item.setTimelineIn(self.timeline_in)
        track_item.setSourceOut((self.media_duration) - self.handle_end)
        track_item.setTimelineOut(self.timeline_out)
        track_item.setPlaybackSpeed(1)
        self.active_track.addTrackItem(track_item)

        return track_item

    def load(self):
        # create project bin for the media to be imported into
        self.active_bin = lib.create_bin(self.data["binPath"])

        # create mediaItem in active project bin
        # create clip media
        self.media = hiero.core.MediaSource(self.data["path"])
        self.media_duration = int(self.media.duration())

        # get handles
        self.handle_start = self.data["versionData"].get("handleStart")
        self.handle_end = self.data["versionData"].get("handleEnd")
        if self.handle_start is None:
            self.handle_start = self.data["assetData"]["handleStart"]
        if self.handle_end is None:
            self.handle_end = self.data["assetData"]["handleEnd"]

        self.handle_start = int(self.handle_start)
        self.handle_end = int(self.handle_end)

        if self.sequencial_load:
            last_track_item = lib.get_track_items(
                sequence_name=self.active_sequence.name(),
                track_name=self.active_track.name()
            )
            if len(last_track_item) == 0:
                last_timeline_out = 0
            else:
                last_track_item = last_track_item[-1]
                last_timeline_out = int(last_track_item.timelineOut()) + 1
            self.timeline_in = last_timeline_out
            self.timeline_out = last_timeline_out + int(
                self.data["assetData"]["clipOut"]
                - self.data["assetData"]["clipIn"])
        else:
            self.timeline_in = int(self.data["assetData"]["clipIn"])
            self.timeline_out = int(self.data["assetData"]["clipOut"])

        log.debug("__ self.timeline_in: {}".format(self.timeline_in))
        log.debug("__ self.timeline_out: {}".format(self.timeline_out))

        # check if slate is included
        slate_on = "slate" in self.context["version"]["data"]["families"]
        log.debug("__ slate_on: {}".format(slate_on))

        # if slate is on then remove the slate frame from beginning
        if slate_on:
            self.media_duration -= 1
            self.handle_start += 1

        # create Clip from Media
        clip = hiero.core.Clip(self.media)
        clip.setName(self.data["clip_name"])

        # add Clip to bin if not there yet
        if self.data["clip_name"] not in [
                b.name() for b in self.active_bin.items()]:
            bin_item = hiero.core.BinItem(clip)
            self.active_bin.addItem(bin_item)

        # just make sure the clip is created
        # there were some cases were hiero was not creating it
        source_bin_item = None
        for item in self.active_bin.items():
            if self.data["clip_name"] == item.name():
                source_bin_item = item
        if not source_bin_item:
            log.warning("Problem with created Source clip: `{}`".format(
                self.data["clip_name"]))

        # include handles
        if self.with_handles:
            self.timeline_in -= self.handle_start
            self.timeline_out += self.handle_end
            self.handle_start = 0
            self.handle_end = 0

        # make track item from source in bin as item
        track_item = self._make_track_item(source_bin_item)

        log.info("Loading clips: `{}`".format(self.data["clip_name"]))
        return track_item


class Creator(LegacyCreator):
    """Creator class wrapper
    """
    clip_color = "Purple"
    rename_index = None

    def __init__(self, *args, **kwargs):
        super(Creator, self).__init__(*args, **kwargs)
        import openpype.hosts.hiero.api as phiero
        self.presets = get_current_project_settings()[
            "hiero"]["create"].get(self.__class__.__name__, {})

        # adding basic current context resolve objects
        self.project = phiero.get_current_project()
        self.sequence = phiero.get_current_sequence()

        if (self.options or {}).get("useSelection"):
            timeline_selection = phiero.get_timeline_selection()
            self.selected = phiero.get_track_items(
                selection=timeline_selection
            )
        else:
            self.selected = phiero.get_track_items()

        self.widget = CreatorWidget


class PublishClip:
    """
    Convert a track item to publishable instance

    Args:
        track_item (hiero.core.TrackItem): hiero track item object
        kwargs (optional): additional data needed for rename=True (presets)

    Returns:
        hiero.core.TrackItem: hiero track item object with pype tag
    """
    vertical_clip_match = dict()
    tag_data = dict()
    types = {
        "shot": "shot",
        ### Starts Alkemy-X Override ###
        "path": "path",
        ### Ends Alkemy-X Override ###
        "folder": "folder",
        "episode": "episode",
        "sequence": "sequence",
        "track": "sequence",
    }

    # parents search pattern
    parents_search_pattern = r"\{([a-z]*?)\}"

    # default templates for non-ui use
    rename_default = False
    hierarchy_default = "{_folder_}/{_sequence_}/{_track_}"
    clip_name_default = "shot_{_trackIndex_:0>3}_{_clipIndex_:0>4}"
    subset_name_default = "<track_name>"
    review_track_default = "< none >"
    subset_family_default = "plate"
    count_from_default = 10
    count_steps_default = 10
    vertical_sync_default = False
    driving_layer_default = ""

    def __init__(self, cls, track_item, **kwargs):
        # populate input cls attribute onto self.[attr]
        self.__dict__.update(cls.__dict__)

        # get main parent objects
        self.track_item = track_item
        sequence_name = lib.get_current_sequence().name()
        self.sequence_name = str(sequence_name).replace(" ", "_")

        # track item (clip) main attributes
        self.ti_name = track_item.name()
        self.ti_index = int(track_item.eventNumber())

        # get track name and index
        track_name = track_item.parent().name()
        self.track_name = str(track_name).replace(" ", "_")
        self.track_index = int(track_item.parent().trackIndex())

        # adding tag.family into tag
        if kwargs.get("avalon"):
            self.tag_data.update(kwargs["avalon"])

        # add publish attribute to tag data
        self.tag_data.update({"publish": True})

        # adding ui inputs if any
        self.ui_inputs = kwargs.get("ui_inputs", {})

        ### Starts Alkemy-X Override ###
        # If shot path token found, update hierarchy data to respect those values
        hierarchy_data_value = self.ui_inputs.get("hierarchy", {}).get("value")
        hierarchy_value = self.ui_inputs.get("hierarchy", {}).get("value")
        if hierarchy_data_value:
            # Only update episode, sequence, shot values if they are being used for path token
            # If path token is being used UI values will be ignored
            # Meaning episode, sequence, and shot will not react as expected when using path
            if "{path}" in hierarchy_value:
                self.update_path_token_hierarchy()
        ### Ends Alkemy-X Override ###

        # populate default data before we get other attributes
        self._populate_track_item_default_data()

        # use all populated default data to create all important attributes
        self._populate_attributes()

        ### Starts Alkemy-X Override ###
        # Override self.hierarchy if path token was updated
        if hierarchy_value:
            self.solve_path_token_hierarchy()
        ### Ends Alkemy-X Override ###

        # create parents with correct types
        self._create_parents()

    def convert(self):

        # solve track item data and add them to tag data
        self._convert_to_tag_data()

        # if track name is in review track name and also if driving track name
        # is not in review track name: skip tag creation
        if (self.track_name in self.review_layer) and (
                self.driving_layer not in self.review_layer):
            return

        # deal with clip name
        new_name = self.tag_data.pop("newClipName")

        if self.rename:
            # rename track item
            self.track_item.setName(new_name)
            self.tag_data["asset"] = new_name
        else:
            self.tag_data["asset"] = self.ti_name
            self.tag_data["hierarchyData"]["shot"] = self.ti_name

        if self.tag_data["heroTrack"] and self.review_layer:
            self.tag_data.update({"reviewTrack": self.review_layer})
        else:
            self.tag_data.update({"reviewTrack": None})

        log.debug("___ self.tag_data: {}".format(
            pformat(self.tag_data)
        ))

        # create pype tag on track_item and add data
        lib.imprint(self.track_item, self.tag_data)

        return self.track_item

    ### Starts Alkemy-X Override ###
    def get_asset_parents(self):
        """Return parents from asset stored on the Avalon database."""

        project_name = get_current_project_name()
        asset_name = self.ti_name
        asset_item = get_asset_by_name(project_name, asset_name)
        if asset_item:
            parents = asset_item["data"]["parents"]
        else:
            QtWidgets.QMessageBox.warning(
                hiero.ui.mainWindow(),
                "Info",
                "Asset/Shot does not exist in Database. Make sure asset/shot is in Shotgrid. If made recently it can take time for initial Sync",
            )
            raise Exception("Asset/Shot does not exist in Database")

        return parents

    def update_path_token_hierarchy(self):
        """Update UI inputs from clip name to avoid typing values for episode/sequence.
        Need to recreate the entity relationship that would be seen in Shotgrid
        There is an assumption that the hierarchy is build for a shot/asset
        """
        episode = ""
        sequence = ""
        parents = self.get_asset_parents()
        # Parents will always start with shots or assets
        folder = parents[0]
        shot = self.ti_name
        if folder == "shots":
            if len(parents) > 1:
                sequence = parents[-1]
            if len(parents) > 2:
                episode = parents[-2]
            if len(parents) == 4:
                season = parents[-3]

        self.shot_path_tokens = {"folder": folder, "episode": episode, "sequence": sequence, "shot": shot}
        for key in self.shot_path_tokens:
            self.ui_inputs["hierarchyData"]["value"][key]["value"] = self.shot_path_tokens[key]

    def solve_path_token_hierarchy(self):
        """Override self.hierarchy with new inferred path tokens."""
        # Don't change ui_inputs - this is needed for next iterations
        if self.shot_path_tokens.get("season"):
            new_subpath = "{folder}/{season}/{episode}/{sequence}"
        elif self.shot_path_tokens.get("episode"):
            new_subpath = "{folder}/{episode}/{sequence}"
        elif self.shot_path_tokens.get("sequence"):
            new_subpath = "{folder}/{sequence}"
        else:
            new_subpath = "{folder}"

        self.hierarchy = self.hierarchy.replace("{path}", new_subpath)
    ### Ends Alkemy-X Override ###

    def _populate_track_item_default_data(self):
        """ Populate default formatting data from track item. """

        self.track_item_default_data = {
            "_folder_": "shots",
            "_sequence_": self.sequence_name,
            "_track_": self.track_name,
            "_clip_": self.ti_name,
            "_trackIndex_": self.track_index,
            "_clipIndex_": self.ti_index
        }

    def _populate_attributes(self):
        """ Populate main object attributes. """
        # track item frame range and parent track name for vertical sync check
        self.clip_in = int(self.track_item.timelineIn())
        self.clip_out = int(self.track_item.timelineOut())

        # define ui inputs if non gui mode was used
        self.shot_num = self.ti_index
        log.debug(
            "____ self.shot_num: {}".format(self.shot_num))

        # ui_inputs data or default values if gui was not used
        self.rename = self.ui_inputs.get(
            "clipRename", {}).get("value") or self.rename_default
        self.clip_name = self.ui_inputs.get(
            "clipName", {}).get("value") or self.clip_name_default
        self.hierarchy = self.ui_inputs.get(
            "hierarchy", {}).get("value") or self.hierarchy_default
        self.hierarchy_data = self.ui_inputs.get(
            "hierarchyData", {}).get("value") or \
            self.track_item_default_data.copy()
        self.count_from = self.ui_inputs.get(
            "countFrom", {}).get("value") or self.count_from_default
        self.count_steps = self.ui_inputs.get(
            "countSteps", {}).get("value") or self.count_steps_default
        self.subset_name = self.ui_inputs.get(
            "subsetName", {}).get("value") or self.subset_name_default
        self.subset_family = self.ui_inputs.get(
            "subsetFamily", {}).get("value") or self.subset_family_default
        self.vertical_sync = self.ui_inputs.get(
            "vSyncOn", {}).get("value") or self.vertical_sync_default
        self.driving_layer = self.ui_inputs.get(
            "vSyncTrack", {}).get("value") or self.driving_layer_default
        self.review_track = self.ui_inputs.get(
            "reviewTrack", {}).get("value") or self.review_track_default
        self.audio = self.ui_inputs.get(
            "audio", {}).get("value") or False

        # build subset name from layer name
        if self.subset_name == "<track_name>":
            self.subset_name = self.track_name

        # create subset for publishing
        self.subset = self.subset_name

    def _replace_hash_to_expression(self, name, text):
        """ Replace hash with number in correct padding. """
        _spl = text.split("#")
        _len = (len(_spl) - 1)
        _repl = "{{{0}:0>{1}}}".format(name, _len)
        return text.replace(("#" * _len), _repl)


    def _convert_to_tag_data(self):
        """ Convert internal data to tag data.

        Populating the tag data into internal variable self.tag_data
        """
        # define vertical sync attributes
        hero_track = True
        self.review_layer = ""
        if self.vertical_sync:
            # check if track name is not in driving layer
            if self.track_name not in self.driving_layer:
                # if it is not then define vertical sync as None
                hero_track = False

        # increasing steps by index of rename iteration
        self.count_steps *= self.rename_index

        hierarchy_formatting_data = {}
        hierarchy_data = deepcopy(self.hierarchy_data)
        _data = self.track_item_default_data.copy()
        if self.ui_inputs:
            # adding tag metadata from ui
            for _k, _v in self.ui_inputs.items():
                if _v["target"] == "tag":
                    self.tag_data[_k] = _v["value"]

            # driving layer is set as positive match
            if hero_track or self.vertical_sync:
                # mark review layer
                if self.review_track and (
                        self.review_track not in self.review_track_default):
                    # if review layer is defined and not the same as default
                    self.review_layer = self.review_track
                # shot num calculate
                if self.rename_index == 0:
                    self.shot_num = self.count_from
                else:
                    self.shot_num = self.count_from + self.count_steps

            # clip name sequence number
            _data.update({"shot": self.shot_num})

            # solve # in test to pythonic expression
            for _k, _v in hierarchy_data.items():
                if "#" not in _v["value"]:
                    continue
                hierarchy_data[
                    _k]["value"] = self._replace_hash_to_expression(
                        _k, _v["value"])

            # fill up pythonic expresisons in hierarchy data
            for k, _v in hierarchy_data.items():
                hierarchy_formatting_data[k] = _v["value"].format(**_data)
        else:
            # if no gui mode then just pass default data
            hierarchy_formatting_data = hierarchy_data

        tag_hierarchy_data = self._solve_tag_hierarchy_data(
            hierarchy_formatting_data
        )

        tag_hierarchy_data.update({"heroTrack": True})
        if hero_track and self.vertical_sync:
            self.vertical_clip_match.update({
                (self.clip_in, self.clip_out): tag_hierarchy_data
            })

        if not hero_track and self.vertical_sync:
            # driving layer is set as negative match
            for (_in, _out), hero_data in self.vertical_clip_match.items():
                hero_data.update({"heroTrack": False})
                if _in == self.clip_in and _out == self.clip_out:
                    data_subset = hero_data["subset"]
                    # add track index in case duplicity of names in hero data
                    if self.subset in data_subset:
                        hero_data["subset"] = self.subset + str(
                            self.track_index)
                    # in case track name and subset name is the same then add
                    if self.subset_name == self.track_name:
                        hero_data["subset"] = self.subset
                    # assign data to return hierarchy data to tag
                    tag_hierarchy_data = hero_data

        # add data to return data dict
        self.tag_data.update(tag_hierarchy_data)

    def _solve_tag_hierarchy_data(self, hierarchy_formatting_data):
        """ Solve tag data from hierarchy data and templates. """
        # fill up clip name and hierarchy keys
        hierarchy_filled = self.hierarchy.format(**hierarchy_formatting_data)
        clip_name_filled = self.clip_name.format(**hierarchy_formatting_data)

        # remove shot from hierarchy data: is not needed anymore
        hierarchy_formatting_data.pop("shot")

        return {
            "newClipName": clip_name_filled,
            "hierarchy": hierarchy_filled,
            "parents": self.parents,
            "hierarchyData": hierarchy_formatting_data,
            "subset": self.subset,
            "family": self.subset_family,
            "families": [self.data["family"]]
        }

    def _convert_to_entity(self, type, template):
        """ Converting input key to key with type. """
        # convert to entity type
        entity_type = self.types.get(type, None)

        assert entity_type, "Missing entity type for `{}`".format(
            type
        )

        # first collect formatting data to use for formatting template
        formatting_data = {}
        for _k, _v in self.hierarchy_data.items():
            value = _v["value"].format(
                **self.track_item_default_data)
            formatting_data[_k] = value

        return {
            "entity_type": entity_type,
            "entity_name": template.format(
                **formatting_data
            )
        }

    def _create_parents(self):
        """ Create parents and return it in list. """
        self.parents = []

        pattern = re.compile(self.parents_search_pattern)

        par_split = [(pattern.findall(t).pop(), t)
                     for t in self.hierarchy.split("/")]

        for type, template in par_split:
            parent = self._convert_to_entity(type, template)
            self.parents.append(parent)<|MERGE_RESOLUTION|>--- conflicted
+++ resolved
@@ -170,8 +170,6 @@
 
         # assign the created attribute to variable
         item = getattr(self, attr_name)
-<<<<<<< HEAD
-=======
         ### Starts Alkemy-X Override ###
         # Bug fix for setting values over default maximum before maximum is set
         if "setMaximum" in item.__dir__():
@@ -179,7 +177,6 @@
         if "setMimimum" in item.__dir__():
             item.setMinimum(0)
         ### Ends Alkemy-X Override ###
->>>>>>> ea437c04
 
         # set attributes to item which are not values
         for func, val in kwargs.items():
