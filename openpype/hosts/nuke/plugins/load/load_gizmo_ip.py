--- conflicted
+++ resolved
@@ -1,15 +1,11 @@
-<<<<<<< HEAD
-from avalon import style, io
 import nuke
+
+from avalon import io
+
 from openpype.pipeline import (
     load,
     get_representation_path,
 )
-=======
-from avalon import api, io
-import nuke
-
->>>>>>> d1050bd7
 from openpype.hosts.nuke.api.lib import (
     maintained_selection,
     create_backdrop,
