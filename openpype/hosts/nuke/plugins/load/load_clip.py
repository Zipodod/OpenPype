import pathlib
import nuke
import qargparse
from pprint import pformat
from copy import deepcopy
from openpype.lib import Logger
from openpype.client import (
    get_version_by_id,
    get_last_version_by_subset_id,
)
from openpype.pipeline import (
    get_current_project_name,
    get_representation_path,
)
from openpype.hosts.nuke.api.lib import (
    get_imageio_input_colorspace,
    maintained_selection,
    get_all_dependent_nodes,
    reset_selection,
)
from openpype.hosts.nuke.api import (
    containerise,
    update_container,
    viewer_update_and_undo_stop,
    colorspace_exists_on_node
)
from openpype.lib.transcoding import (
    VIDEO_EXTENSIONS,
    IMAGE_EXTENSIONS
)
from openpype.hosts.nuke.api import plugin
from openpype.hosts.nuke.api.constants import VIDEO_FILE_EXTENSIONS


class LoadClip(plugin.NukeLoader):
    """Load clip into Nuke

    Either it is image sequence or video file.
    """
    log = Logger.get_logger(__name__)

    families = [
        "source",
        "plate",
        "reference",
        "render",
        "prerender",
        "review"
    ]
    representations = ["*"]
    extensions = set(
        ext.lstrip(".") for ext in IMAGE_EXTENSIONS.union(VIDEO_EXTENSIONS)
    )

    label = "Load Clip"
    order = -20
    icon = "file-video-o"
    color = "white"

    # Loaded from settings
    _representations = []

    script_start = int(nuke.root()["first_frame"].value())

    # option gui
    options_defaults = {
        "start_at_workfile": True,
        "add_retime": True
    }

    node_name_template = "{class_name}_{ext}"

    @classmethod
    def get_options(cls, *args):
        return [
            qargparse.Boolean(
                "start_at_workfile",
                help="Load at workfile start frame",
                default=cls.options_defaults["start_at_workfile"]
            ),
            qargparse.Boolean(
                "add_retime",
                help="Load with retime",
                default=cls.options_defaults["add_retime"]
            )
        ]

    @classmethod
    def get_representations(cls):
        return cls._representations or cls.representations

    def load(self, context, name, namespace, options):
        """Load asset via database
        """
        representation = context["representation"]
        # reset container id so it is always unique for each instance
        self.reset_container_id()

        is_sequence = len(representation["files"]) > 1

        if is_sequence:
            context["representation"] = \
                self._representation_with_hash_in_frame(
                    representation
            )

        filepath = self.filepath_from_context(context)
        filepath = filepath.replace("\\", "/")
        self.log.debug("_ filepath: {}".format(filepath))

        start_at_workfile = options.get(
            "start_at_workfile", self.options_defaults["start_at_workfile"])

        add_retime = options.get(
            "add_retime", self.options_defaults["add_retime"])

        version = context['version']
        version_data = version.get("data", {})
        repre_id = representation["_id"]

        self.log.debug("_ version_data: {}\n".format(
            pformat(version_data)))
        self.log.debug(
            "Representation id `{}` ".format(repre_id))

        self.handle_start = version_data.get("handleStart", 0)
        self.handle_end = version_data.get("handleEnd", 0)

        first = version_data.get("frameStart", 1)
        last = version_data.get("frameEnd", 1)
        first -= self.handle_start
        last += self.handle_end
        ### Starts Alkemy-x override ###
<<<<<<< HEAD
=======
        # Make sure first and last are integers
        first = int(first)
        last = int(last)

>>>>>>> f895de6e
        slate_frame = "slate" in version_data.get("families", [])

        if not is_sequence:
            duration = last - first
            first = 1
            last = first + duration
        else:
            if slate_frame:
                first -= 1
        ### Ends Alkemy-x override ###

        # Fallback to asset name when namespace is None
        if namespace is None:
            namespace = context['asset']['name']

        if not filepath:
            self.log.warning(
                "Representation id `{}` is failing to load".format(repre_id))
            return

        read_name = self._get_node_name(representation)

        # Set frame to anything other than first frame so format read correct
        # file header. Needed for when slate exists
        nuke.frame(last)
        nuke.updateUI()
        # Create the Loader with the filename path set
        read_node = nuke.createNode(
            "Read",
            "name {}".format(read_name),
            inpanel=False
        )

        # to avoid multiple undo steps for rest of process
        # we will switch off undo-ing
        with viewer_update_and_undo_stop():
            ### Starts Alkemy-x override ###
            if is_sequence:
                formatted_filepath = f"{filepath} {first}-{last}"
            else:
                formatted_filepath = filepath

            # fromUserText let's Nuke automatically fill frame details
            read_node["file"].fromUserText(formatted_filepath)

            # Override root setting of format. Read format shouldn't be dynamic
            for format in nuke.formats():
                if read_node.height() == format.height() and \
<<<<<<< HEAD
                    read_node.width() == format.width() and \
                    read_node.pixelAspect() == format.pixelAspect():
                    read_node["format"].setValue(format.name())
                    print(f"setting format on read node {read_node.name()}")
                    break
=======
                        read_node.width() == format.width() and \
                        read_node.pixelAspect() == format.pixelAspect():
                    self.log.info(
                        "Setting format '%s' (%sx%sx%s) in read node %s.",
                            format.name() or "",
                            format.width(),
                            format.height(),
                            format.pixelAspect(),
                            read_node.name()
                    )
                    try:
                        read_node["format"].setValue(format)
                        break
                    except TypeError:
                        self.log.error("Couldn't set format")
>>>>>>> f895de6e

            used_colorspace = self._set_colorspace(
                read_node, version_data, representation["data"], filepath)

            if not is_sequence:
                load_first_frame = version_data.get("frameStart", None)
                load_handle_start = version_data.get("handleStart", None)
                if load_first_frame and load_handle_start:
                    start_frame = load_first_frame - load_handle_start
                else:
                    start_frame = self.script_start
                self._loader_shift(read_node, int(slate_frame), int(start_frame), start_at_workfile)
            ### Ends Alkemy-x override ###

            # add additional metadata from the version to imprint Avalon knob
            add_keys = ["frameStart", "frameEnd",
                        "source", "colorspace", "author", "fps", "version",
                        "handleStart", "handleEnd"]

            data_imprint = {}
            for key in add_keys:
                if key == 'version':
                    version_doc = context["version"]
                    if version_doc["type"] == "hero_version":
                        version = "hero"
                    else:
                        version = version_doc.get("name")

                    if version:
                        data_imprint[key] = version

                elif key == 'colorspace':
                    colorspace = representation["data"].get(key)
                    colorspace = colorspace or version_data.get(key)
                    data_imprint["db_colorspace"] = colorspace
                    if used_colorspace:
                        data_imprint["used_colorspace"] = used_colorspace
                else:
                    value_ = context["version"]['data'].get(
                        key, str(None))
                    if isinstance(value_, (str)):
                        value_ = value_.replace("\\", "/")
                    data_imprint[key] = value_

            data_imprint["objectName"] = read_name

            if add_retime and version_data.get("retime", None):
                data_imprint["addRetime"] = True

            read_node["tile_color"].setValue(int("0x4ecd25ff", 16))

            container = containerise(
                read_node,
                name=name,
                namespace=namespace,
                context=context,
                loader=self.__class__.__name__,
                data=data_imprint)

        if add_retime and version_data.get("retime", None):
            self._make_retimes(read_node, version_data)

        self.set_as_member(read_node)
        return container

    def switch(self, container, representation):
        self.update(container, representation)

    def _representation_with_hash_in_frame(self, representation):
        """Convert frame key value to padded hash

        Args:
            representation (dict): representation data

        Returns:
            dict: altered representation data
        """
        representation = deepcopy(representation)
        context = representation["context"]

        # Get the frame from the context and hash it
        frame = context["frame"]
        hashed_frame = "#" * len(str(frame))

        # Replace the frame with the hash in the originalBasename
        if (
            "{originalBasename}" in representation["data"]["template"]
        ):
            origin_basename = context["originalBasename"]
            context["originalBasename"] = origin_basename.replace(
                frame, hashed_frame
            )

        # Replace the frame with the hash in the frame
        representation["context"]["frame"] = hashed_frame
        return representation

    def update(self, container, representation):
        """Update the Loader's path

        Nuke automatically tries to reset some variables when changing
        the loader's path to a new file. These automatic changes are to its
        inputs:

        """

        is_sequence = len(representation["files"]) > 1

        read_node = nuke.toNode(container['objectName'])

        if is_sequence:
            representation = self._representation_with_hash_in_frame(
                representation
            )

        filepath = get_representation_path(representation).replace("\\", "/")
        self.log.debug("_ filepath: {}".format(filepath))

        start_at_workfile = "start at" in read_node['frame_mode'].value()

        add_retime = [
            key for key in read_node.knobs().keys()
            if "addRetime" in key
        ]

        project_name = get_current_project_name()
        version_doc = get_version_by_id(project_name, representation["parent"])

        version_data = version_doc.get("data", {})
        repre_id = representation["_id"]

        # colorspace profile
        colorspace = representation["data"].get("colorspace")
        colorspace = colorspace or version_data.get("colorspace")

        self.handle_start = version_data.get("handleStart", 0)
        self.handle_end = version_data.get("handleEnd", 0)

        first = version_data.get("frameStart", None)
        last = version_data.get("frameEnd", None)
        first -= self.handle_start
        last += self.handle_end
        ### Starts Alkemy-x override ###
        slate_frame = "slate" in version_data.get("families", [])

        if not is_sequence:
            duration = last - first
            first = 1
            last = first + duration
        else:
            if slate_frame:
                first -= 1
        ### Ends Alkemy-x override ###

        if not filepath:
            self.log.warning(
                "Representation id `{}` is failing to load".format(repre_id))
            return

        read_name = self._get_node_name(representation)

        read_node["name"].setValue(read_name)
        read_node["file"].setValue(filepath)

        # to avoid multiple undo steps for rest of process
        # we will switch off undo-ing
        with viewer_update_and_undo_stop():
            used_colorspace = self._set_colorspace(
                read_node, version_data, representation["data"], filepath)

            ### Starts Alkemy-x override ###
            if not is_sequence:
                load_first_frame = version_data.get("frameStart", None)
                load_handle_start = version_data.get("handleStart", None)
                if load_first_frame and load_handle_start:
                    start_frame = int(load_first_frame - load_handle_start)
                else:
                    start_frame = self.script_start

                self._loader_shift(read_node, slate_frame, start_frame, start_at_workfile)
            ### Ends Alkemy-x override ###

            updated_dict = {
                "representation": str(representation["_id"]),
                "frameStart": str(first),
                "frameEnd": str(last),
                "version": str(version_doc.get("name")),
                "db_colorspace": colorspace,
                "source": version_data.get("source"),
                "handleStart": str(self.handle_start),
                "handleEnd": str(self.handle_end),
                "fps": str(version_data.get("fps")),
                "author": version_data.get("author")
            }

            # add used colorspace if found any
            if used_colorspace:
                updated_dict["used_colorspace"] = used_colorspace

            last_version_doc = get_last_version_by_subset_id(
                project_name, version_doc["parent"], fields=["_id"]
            )
            # change color of read_node
            if version_doc["_id"] == last_version_doc["_id"]:
                color_value = "0x4ecd25ff"
            else:
                color_value = "0xd84f20ff"
            read_node["tile_color"].setValue(int(color_value, 16))

            # Update the imprinted representation
            update_container(
                read_node,
                updated_dict
            )
            self.log.info(
                "updated to version: {}".format(version_doc.get("name"))
            )

        if add_retime and version_data.get("retime", None):
            self._make_retimes(read_node, version_data)
        else:
            self.clear_members(read_node)

        self.set_as_member(read_node)

    def remove(self, container):
        read_node = nuke.toNode(container['objectName'])
        assert read_node.Class() == "Read", "Must be Read"

        with viewer_update_and_undo_stop():
            members = self.get_members(read_node)
            nuke.delete(read_node)
            for member in members:
                nuke.delete(member)

    def _set_range_to_node(self, read_node, first, last, start_at_workfile):
        read_node['origfirst'].setValue(int(first))
        read_node['first'].setValue(int(first))
        read_node['origlast'].setValue(int(last))
        read_node['last'].setValue(int(last))

        ### Starts Alkemy-x override ###
        # # set start frame depending on workfile or version
        # self._loader_shift(read_node, start_at_workfile)
        ### Ends Alkemy-x override ###

    def _make_retimes(self, parent_node, version_data):
        ''' Create all retime and timewarping nodes with copied animation '''
        speed = version_data.get('speed', 1)
        time_warp_nodes = version_data.get('timewarps', [])
        last_node = None
        source_id = self.get_container_id(parent_node)
        self.log.debug("__ source_id: {}".format(source_id))
        self.log.debug("__ members: {}".format(
            self.get_members(parent_node)))

        dependent_nodes = self.clear_members(parent_node)

        with maintained_selection():
            parent_node['selected'].setValue(True)

            if speed != 1:
                rtn = nuke.createNode(
                    "Retime",
                    "speed {}".format(speed))

                rtn["before"].setValue("continue")
                rtn["after"].setValue("continue")
                rtn["input.first_lock"].setValue(True)
                rtn["input.first"].setValue(
                    self.script_start
                )
                self.set_as_member(rtn)
                last_node = rtn

            if time_warp_nodes != []:
                start_anim = self.script_start + (self.handle_start / speed)
                for timewarp in time_warp_nodes:
                    twn = nuke.createNode(
                        timewarp["Class"],
                        "name {}".format(timewarp["name"])
                    )
                    if isinstance(timewarp["lookup"], list):
                        # if array for animation
                        twn["lookup"].setAnimated()
                        for i, value in enumerate(timewarp["lookup"]):
                            twn["lookup"].setValueAt(
                                (start_anim + i) + value,
                                (start_anim + i))
                    else:
                        # if static value `int`
                        twn["lookup"].setValue(timewarp["lookup"])

                    self.set_as_member(twn)
                    last_node = twn

            if dependent_nodes:
                # connect to original inputs
                for i, n in enumerate(dependent_nodes):
                    last_node.setInput(i, n)

    ### Starts Alkemy-x override ###
    def _loader_shift(self, read_node, slate, start_frame, workfile_start=False):
        """ Set start frame of read node to a workfile start

        Args:
            read_node (nuke.Node): The nuke's read node
            workfile_start (bool): set workfile start frame if true

        """
        with maintained_selection():
            # Remove selection
            reset_selection()

            read_node["selected"].setValue(True)

            time_offset = None
            reformat = None
            read_name = read_node.name()
            # Creates time_offset instead of read in-node operations
            if workfile_start:
                dependent_nodes = get_all_dependent_nodes(read_node)
                for dependent_node in dependent_nodes:
                    if dependent_node.Class() == "TimeOffset" and \
                        dependent_node.name().startswith(read_name):
                        time_offset = dependent_node
                    elif dependent_node.Class() == "Reformat" and \
                        dependent_node.name().startswith(read_name):
                        reformat = dependent_node

                    elif time_offset and reformat:
                        break

                # If time_offset and reformat found then update
                # Account for video type starting at 1 instead of 0
                start_frame -= 1

                if slate:
                    start_frame -= 1
                if time_offset:
                    if time_offset["time_offset"].value() != start_frame:
                        time_offset.setValue(start_frame)

                else:
                    nuke.createNode(
                        "TimeOffset",
                        f"name {read_name}_Ref_Offset time_offset {start_frame}",
                        inpanel=False,
                    )

                # Only create reformat
                if not reformat:
                    # Plugin in plugins until loaded for the first time
                    tmp_node = None
                    try:
                        tmp_node = nuke.createNode(
                            "reference_reformat",
                            f"name {read_name}_Ref_Reformat",
                            inpanel=False,
                        )
                    except RuntimeError:
                        nuke.createNode(
                            "Reformat",
                            f"name {read_name}_Ref_Reformat",
                            inpanel=False,
                        )
                        # Incase the reference_reformat was made before error
                        if tmp_node:
                            nuke.delete(tmp_node)
    ### Ends Alkemy-x override ###
    def _get_node_name(self, representation):

        repre_cont = representation["context"]
        name_data = {
            "asset": repre_cont["asset"],
            "subset": repre_cont["subset"],
            "representation": representation["name"],
            "ext": repre_cont["representation"],
            "id": representation["_id"],
            "class_name": self.__class__.__name__
        }

        return self.node_name_template.format(**name_data)

    def _set_colorspace(self, node, version_data, repre_data, path):
        output_color = None
        path = path.replace("\\", "/")
        # get colorspace
        colorspace = repre_data.get("colorspace")
        colorspace = colorspace or version_data.get("colorspace")

        # colorspace from `project_settings/nuke/imageio/regexInputs`
        iio_colorspace = get_imageio_input_colorspace(path)

        # Set colorspace defined in version data
        if (
            colorspace is not None
            and colorspace_exists_on_node(node, str(colorspace))
        ):
            node["colorspace"].setValue(str(colorspace))
            output_color = str(colorspace)
        elif iio_colorspace is not None:
            node["colorspace"].setValue(iio_colorspace)
            output_color = iio_colorspace

        return output_color<|MERGE_RESOLUTION|>--- conflicted
+++ resolved
@@ -131,13 +131,10 @@
         first -= self.handle_start
         last += self.handle_end
         ### Starts Alkemy-x override ###
-<<<<<<< HEAD
-=======
         # Make sure first and last are integers
         first = int(first)
         last = int(last)
 
->>>>>>> f895de6e
         slate_frame = "slate" in version_data.get("families", [])
 
         if not is_sequence:
@@ -186,13 +183,6 @@
             # Override root setting of format. Read format shouldn't be dynamic
             for format in nuke.formats():
                 if read_node.height() == format.height() and \
-<<<<<<< HEAD
-                    read_node.width() == format.width() and \
-                    read_node.pixelAspect() == format.pixelAspect():
-                    read_node["format"].setValue(format.name())
-                    print(f"setting format on read node {read_node.name()}")
-                    break
-=======
                         read_node.width() == format.width() and \
                         read_node.pixelAspect() == format.pixelAspect():
                     self.log.info(
@@ -208,7 +198,6 @@
                         break
                     except TypeError:
                         self.log.error("Couldn't set format")
->>>>>>> f895de6e
 
             used_colorspace = self._set_colorspace(
                 read_node, version_data, representation["data"], filepath)
