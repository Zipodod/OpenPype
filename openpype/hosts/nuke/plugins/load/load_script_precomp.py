--- conflicted
+++ resolved
@@ -59,15 +59,11 @@
                 "version": vname
         }
         for k in add_keys:
-<<<<<<< HEAD
-            data_imprint.update({k: context["version"]['data'][k]})
-=======
             ### Starts Alkemy-X Override ###
             # Fallback to 0 value in case handle attrs don't exist on ingest
             data_imprint.update({k: context["version"]['data'].get(k, 0)})
             ### Ends Alkemy-X Override ###
         data_imprint.update({"objectName": precomp_name})
->>>>>>> 23e05831
 
         # group context is set to precomp, so back up one level.
         nuke.endGroup()
