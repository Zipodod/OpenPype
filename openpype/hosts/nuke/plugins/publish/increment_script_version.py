--- conflicted
+++ resolved
@@ -17,11 +17,6 @@
         "render",
         "render.farm",
         "render.frames_farm",
-<<<<<<< HEAD
-        "prerender.farm",
-        "prerender.frames_farm",
-=======
->>>>>>> 804aa51b
     ]
     ### Ends Alkemy-X Override ###
     hosts = ['nuke']
