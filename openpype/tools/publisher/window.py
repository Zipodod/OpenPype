--- conflicted
+++ resolved
@@ -225,15 +225,12 @@
         # Floating publish frame
         publish_frame = PublishFrame(controller, self.footer_border, self)
 
-<<<<<<< HEAD
-=======
         # Timer started on show -> connected to timer counter
         # - helps to deffer on show logic by 3 event loops
         show_timer = QtCore.QTimer()
         show_timer.setInterval(1)
         show_timer.timeout.connect(self._on_show_timer)
 
->>>>>>> cacc3082
         errors_dialog_message_timer = QtCore.QTimer()
         errors_dialog_message_timer.setInterval(100)
         errors_dialog_message_timer.timeout.connect(
@@ -279,7 +276,6 @@
         )
         controller.event_system.add_callback(
             "instances.collection.failed", self._on_creator_error
-<<<<<<< HEAD
         )
         controller.event_system.add_callback(
             "instances.save.failed", self._on_creator_error
@@ -294,22 +290,6 @@
             "convertors.convert.failed", self._on_convertor_error
         )
         controller.event_system.add_callback(
-=======
-        )
-        controller.event_system.add_callback(
-            "instances.save.failed", self._on_creator_error
-        )
-        controller.event_system.add_callback(
-            "instances.remove.failed", self._on_creator_error
-        )
-        controller.event_system.add_callback(
-            "instances.create.failed", self._on_creator_error
-        )
-        controller.event_system.add_callback(
-            "convertors.convert.failed", self._on_convertor_error
-        )
-        controller.event_system.add_callback(
->>>>>>> cacc3082
             "convertors.find.failed", self._on_convertor_error
         )
 
