--- conflicted
+++ resolved
@@ -33,10 +33,7 @@
 )
 from openpype.pipeline.create.context import (
     CreatorsOperationFailed,
-<<<<<<< HEAD
-=======
     ConvertorsOperationFailed,
->>>>>>> 12a272a8
 )
 
 # Define constant for plugin orders offset
@@ -1755,8 +1752,6 @@
                 )
 
             try:
-<<<<<<< HEAD
-=======
                 self._create_context.find_convertor_items()
             except ConvertorsOperationFailed as exc:
                 self._emit_event(
@@ -1768,7 +1763,6 @@
                 )
 
             try:
->>>>>>> 12a272a8
                 self._create_context.execute_autocreators()
 
             except CreatorsOperationFailed as exc:
