import os
from openpype.settings import get_local_settings

# Constant key under which local settings are stored
LOCAL_EXPERIMENTAL_KEY = "experimental_tools"


class ExperimentalTool:
    """Definition of experimental tool.

    Definition is used in local settings and in experimental tools dialog.

    Args:
        identifier (str): String identifier of tool (unique).
        label (str): Label shown in UI.
        callback (function): Callback for UI button.
        tooltip (str): Tooltip showed on button.
        hosts_filter (list): List of host names for which is tool available.
            Some tools may not be available in all hosts.
    """
    def __init__(
        self, identifier, label, callback, tooltip, hosts_filter=None
    ):
        self.identifier = identifier
        self.label = label
        self.callback = callback
        self.tooltip = tooltip
        self.hosts_filter = hosts_filter
        self._enabled = True

    def is_available_for_host(self, host_name):
        if self.hosts_filter:
            return host_name in self.hosts_filter
        return True

    @property
    def enabled(self):
        """Is tool enabled and button is clickable."""
        return self._enabled

    def set_enabled(self, enabled=True):
        """Change if tool is enabled."""
        self._enabled = enabled

    def execute(self):
        """Trigger registerd callback."""
        self.callback()


class ExperimentalTools:
    """Wrapper around experimental tools.

    To add/remove experimental tool just add/remove tool to
    `experimental_tools` variable in __init__ function.

    Args:
        parent (QtWidgets.QWidget): Parent widget for tools.
        host_name (str): Name of host in which context we're now. Environment
            value 'AVALON_APP' is used when not passed.
        filter_hosts (bool): Should filter tools. By default is set to 'True'
            when 'host_name' is passed. Is always set to 'False' if 'host_name'
            is not defined.
    """
    def __init__(self, parent=None, host_name=None, filter_hosts=None):
        # Definition of experimental tools
<<<<<<< HEAD
        experimental_tools = [
            ExperimentalTool(
                "publisher",
                "New publisher",
                self._show_publisher,
                "Combined creation and publishing into one tool."
            )
        ]
=======
        experimental_tools = []

        # --- Example tool (callback will just print on click) ---
        # def example_callback(*args):
        #     print("Triggered tool")
        #
        # experimental_tools = [
        #     ExperimentalTool(
        #         "example",
        #         "Example experimental tool",
        #         example_callback,
        #         "Example tool tooltip."
        #     )
        # ]

>>>>>>> d86787a5
        # Try to get host name from env variable `AVALON_APP`
        if not host_name:
            host_name = os.environ.get("AVALON_APP")

        # Decide if filtering by host name should happen
        if filter_hosts is None:
            filter_hosts = host_name is not None

        if filter_hosts and not host_name:
            filter_hosts = False

        # Filter tools by host name
        if filter_hosts:
            experimental_tools = [
                tool
                for tool in experimental_tools
                if tool.is_available_for_host(host_name)
            ]

        # Store tools by identifier
        tools_by_identifier = {}
        for tool in experimental_tools:
            if tool.identifier in tools_by_identifier:
                raise KeyError((
                    "Duplicated experimental tool identifier \"{}\""
                ).format(tool.identifier))
            tools_by_identifier[tool.identifier] = tool

<<<<<<< HEAD
        self.tools_by_identifier = tools_by_identifier
        self.tools = experimental_tools
        self._parent_widget = parent

        self._publisher_tool = None
=======
        self._tools_by_identifier = tools_by_identifier
        self._tools = experimental_tools
        self._parent_widget = parent

    @property
    def tools(self):
        """Tools in list.

        Returns:
            list: Tools filtered by host name if filtering was enabled
                on initialization.
        """
        return self._tools

    @property
    def tools_by_identifier(self):
        """Tools by their identifier.

        Returns:
            dict: Tools by identifier filtered by host name if filtering
                was enabled on initialization.
        """
        return self._tools_by_identifier
>>>>>>> d86787a5

    def refresh_availability(self):
        """Reload local settings and check if any tool changed ability."""
        local_settings = get_local_settings()
        experimental_settings = (
            local_settings.get(LOCAL_EXPERIMENTAL_KEY)
        ) or {}

        for identifier, eperimental_tool in self.tools_by_identifier.items():
            enabled = experimental_settings.get(identifier, False)
            eperimental_tool.set_enabled(enabled)

    def _show_publisher(self):
        if self._publisher_tool is None:
            from openpype.tools import publisher

            self._publisher_tool = publisher.PublisherWindow(
                parent=self._parent_widget
            )

        self._publisher_tool.show()<|MERGE_RESOLUTION|>--- conflicted
+++ resolved
@@ -63,7 +63,6 @@
     """
     def __init__(self, parent=None, host_name=None, filter_hosts=None):
         # Definition of experimental tools
-<<<<<<< HEAD
         experimental_tools = [
             ExperimentalTool(
                 "publisher",
@@ -72,8 +71,6 @@
                 "Combined creation and publishing into one tool."
             )
         ]
-=======
-        experimental_tools = []
 
         # --- Example tool (callback will just print on click) ---
         # def example_callback(*args):
@@ -88,7 +85,6 @@
         #     )
         # ]
 
->>>>>>> d86787a5
         # Try to get host name from env variable `AVALON_APP`
         if not host_name:
             host_name = os.environ.get("AVALON_APP")
@@ -117,13 +113,6 @@
                 ).format(tool.identifier))
             tools_by_identifier[tool.identifier] = tool
 
-<<<<<<< HEAD
-        self.tools_by_identifier = tools_by_identifier
-        self.tools = experimental_tools
-        self._parent_widget = parent
-
-        self._publisher_tool = None
-=======
         self._tools_by_identifier = tools_by_identifier
         self._tools = experimental_tools
         self._parent_widget = parent
@@ -147,7 +136,6 @@
                 was enabled on initialization.
         """
         return self._tools_by_identifier
->>>>>>> d86787a5
 
     def refresh_availability(self):
         """Reload local settings and check if any tool changed ability."""
