--- conflicted
+++ resolved
@@ -1586,12 +1586,7 @@
 
             except Exception:
                 self.load_failed(placeholder, representation)
-<<<<<<< HEAD
-                failed=True
-
-=======
                 failed = True
->>>>>>> 4e4277bd
             else:
                 self.load_succeed(placeholder, container)
 
@@ -1621,6 +1616,7 @@
         Args:
             placeholder (PlaceholderItem): Item which was just used to load
                 representation.
+            failed (bool): Loading of representation failed.
         """
 
         pass
