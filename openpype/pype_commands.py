# -*- coding: utf-8 -*-
"""Implementation of Pype commands."""
import os
import sys
import json
import time
import signal


class PypeCommands:
    """Class implementing commands used by Pype.

    Most of its methods are called by :mod:`cli` module.
    """
    @staticmethod
    def launch_tray():
        from openpype.lib import Logger
        from openpype.tools import tray

        Logger.set_process_name("Tray")

        tray.main()

    @staticmethod
    def launch_settings_gui(dev):
        from openpype.tools import settings

        # TODO change argument options to allow enum of user roles
        if dev:
            user_role = "developer"
        else:
            user_role = "manager"
        settings.main(user_role)

    @staticmethod
    def add_modules(click_func):
        """Modules/Addons can add their cli commands dynamically."""

        from openpype.lib import Logger
        from openpype.modules import ModulesManager

        manager = ModulesManager()
        log = Logger.get_logger("CLI-AddModules")
        for module in manager.modules:
            try:
                module.cli(click_func)

            except Exception:
                log.warning(
                    "Failed to add cli command for module \"{}\"".format(
                        module.name
                    )
                )
        return click_func

    @staticmethod
    def launch_eventservercli(*args):
        from openpype_modules.ftrack.ftrack_server.event_server_cli import (
            run_event_server
        )
        return run_event_server(*args)

    @staticmethod
    def launch_webpublisher_webservercli(*args, **kwargs):
        from openpype.hosts.webpublisher.webserver_service import run_webserver

        return run_webserver(*args, **kwargs)

    @staticmethod
    def launch_traypublisher():
        from openpype.tools import traypublisher
        traypublisher.main()

    @staticmethod
    def publish(paths, targets=None, gui=False):
        """Start headless publishing.

        Publish use json from passed paths argument.

        Args:
            paths (list): Paths to jsons.
            targets (string): What module should be targeted
                (to choose validator for example)
            gui (bool): Show publish UI.

        Raises:
            RuntimeError: When there is no path to process.
        """

        from openpype.lib import Logger
        from openpype.lib.applications import (
            get_app_environments_for_context,
            LaunchTypes,
        )
        from openpype.modules import ModulesManager
        from openpype.pipeline import (
            install_openpype_plugins,
            get_global_context,
        )
        from openpype.tools.utils.host_tools import show_publish
        from openpype.tools.utils.lib import qt_app_context

        # Register target and host
        import pyblish.api
        import pyblish.util

        log = Logger.get_logger("CLI-publish")

        install_openpype_plugins()

        manager = ModulesManager()

        publish_paths = manager.collect_plugin_paths()["publish"]

        for path in publish_paths:
            pyblish.api.register_plugin_path(path)

        if not any(paths):
            raise RuntimeError("No publish paths specified")

        app_full_name = os.getenv("AVALON_APP_NAME")
        if app_full_name:
            context = get_global_context()
            env = get_app_environments_for_context(
                context["project_name"],
                context["asset_name"],
                context["task_name"],
                app_full_name,
                launch_type=LaunchTypes.farm_publish,
            )
            os.environ.update(env)

        pyblish.api.register_host("shell")

        if targets:
            for target in targets:
                print(f"setting target: {target}")
                pyblish.api.register_target(target)
        else:
            pyblish.api.register_target("farm")

        os.environ["OPENPYPE_PUBLISH_DATA"] = os.pathsep.join(paths)
        os.environ["HEADLESS_PUBLISH"] = 'true'  # to use in app lib

        log.info("Running publish ...")

        plugins = pyblish.api.discover()
        print("Using plugins:")
        for plugin in plugins:
            print(plugin)

        if gui:
            with qt_app_context():
                show_publish()
        else:
            # Error exit as soon as any error occurs.
            error_format = ("Failed {plugin.__name__}: "
                            "{error} -- {error.traceback}")

            for result in pyblish.util.publish_iter():
                if result["error"]:
                    log.error(error_format.format(**result))
                    # uninstall()
                    sys.exit(1)

        log.info("Publish finished.")

    @staticmethod
    def extractenvironments(output_json_path, project, asset, task, app,
                            env_group):
        """Produces json file with environment based on project and app.

        Called by Deadline plugin to propagate environment into render jobs.
        """

        from openpype.lib.applications import (
            get_app_environments_for_context,
            LaunchTypes,
        )

        if all((project, asset, task, app)):
            env = get_app_environments_for_context(
                project,
                asset,
                task,
                app,
                env_group=env_group,
                launch_type=LaunchTypes.farm_render,
            )
        else:
            env = os.environ.copy()

        output_dir = os.path.dirname(output_json_path)
        if not os.path.exists(output_dir):
            os.makedirs(output_dir)

        with open(output_json_path, "w") as file_stream:
            json.dump(env, file_stream, indent=4)

    @staticmethod
    def launch_project_manager():
        from openpype.tools import project_manager

        project_manager.main()

    @staticmethod
    def contextselection(output_path, project_name, asset_name, strict):
        from openpype.tools.context_dialog import main

        main(output_path, project_name, asset_name, strict)

<<<<<<< HEAD
    def texture_copy(self, project, asset, path):
        pass

=======
>>>>>>> f6d997b1
    def run_application(self, app, project, asset, task, tools, arguments):
        ### Starts Alkemy-X Override ###
        # pass
        from openpype.lib.applications import ApplicationManager
        from openpype.lib import Logger

        log = Logger.get_logger("CLI-Launch")

        app_manager = ApplicationManager()
        if not app_manager.applications.get(app):
            log.warning("App not found: {}".format(app))
            log.info("All valid apps {}".format(list(app_manager.applications.keys())))
            return

        data = {
            "project_name": project,
            "asset_name": asset,
            "task_name": task,
        }
        app_manager.launch(app, **data)

        log.info("Application launched ...")
        ### Ends Alkemy-X Override ###

    def validate_jsons(self):
        pass

    def run_tests(self, folder, mark, pyargs,
                  test_data_folder, persist, app_variant, timeout, setup_only):
        """
            Runs tests from 'folder'

            Args:
                 folder (str): relative path to folder with tests
                 mark (str): label to run tests marked by it (slow etc)
                 pyargs (str): package path to test
                 test_data_folder (str): url to unzipped folder of test data
                 persist (bool): True if keep test db and published after test
                    end
                app_variant (str): variant (eg 2020 for AE), empty if use
                    latest installed version
        """
        print("run_tests")
        if folder:
            folder = " ".join(list(folder))
        else:
            folder = "../tests"

        # disable warnings and show captured stdout even if success
        args = [
            "--disable-pytest-warnings",
            "--capture=sys",
            "--print",
            "-W ignore::DeprecationWarning",
            "-rP",
            folder
        ]

        if mark:
            args.extend(["-m", mark])

        if pyargs:
            args.extend(["--pyargs", pyargs])

        if test_data_folder:
            args.extend(["--test_data_folder", test_data_folder])

        if persist:
            args.extend(["--persist", persist])

        if app_variant:
            args.extend(["--app_variant", app_variant])

        if timeout:
            args.extend(["--timeout", timeout])

        if setup_only:
            args.extend(["--setup_only", setup_only])

        print("run_tests args: {}".format(args))
        import pytest
        pytest.main(args)

    def repack_version(self, directory):
        """Repacking OpenPype version."""
        from openpype.tools.repack_version import VersionRepacker

        version_packer = VersionRepacker(directory)
        version_packer.process()

    def pack_project(self, project_name, dirpath, database_only):
        from openpype.lib.project_backpack import pack_project

        if database_only and not dirpath:
            raise ValueError((
                "Destination dir must be defined when using --dbonly."
                " Use '--dirpath {output dir path}' flag"
                " to specify directory."
            ))

        pack_project(project_name, dirpath, database_only)

    def unpack_project(self, zip_filepath, new_root, database_only):
        from openpype.lib.project_backpack import unpack_project

        unpack_project(zip_filepath, new_root, database_only)<|MERGE_RESOLUTION|>--- conflicted
+++ resolved
@@ -209,12 +209,6 @@
 
         main(output_path, project_name, asset_name, strict)
 
-<<<<<<< HEAD
-    def texture_copy(self, project, asset, path):
-        pass
-
-=======
->>>>>>> f6d997b1
     def run_application(self, app, project, asset, task, tools, arguments):
         ### Starts Alkemy-X Override ###
         # pass
