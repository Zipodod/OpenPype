--- conflicted
+++ resolved
@@ -45,15 +45,14 @@
     get_workfile_info,
 )
 
-<<<<<<< HEAD
 from .entity_links import (
     get_linked_asset_ids,
     get_linked_assets,
     get_linked_representation_ids,
-=======
+)
+
 from .operations import (
     create_project,
->>>>>>> a515e581
 )
 
 
@@ -101,11 +100,9 @@
 
     "get_workfile_info",
 
-<<<<<<< HEAD
     "get_linked_asset_ids",
     "get_linked_assets",
     "get_linked_representation_ids",
-=======
+
     "create_project",
->>>>>>> a515e581
 )