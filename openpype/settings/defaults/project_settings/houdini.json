--- conflicted
+++ resolved
@@ -44,17 +44,7 @@
                 "Main"
             ]
         },
-<<<<<<< HEAD
-        "CreateArnoldRop": {
-            "enabled": true,
-            "default_variants": [
-                "Main"
-            ]
-        },
-        "CreateAlembicCamera": {
-=======
         "CreateCompositeSequence": {
->>>>>>> 4e4277bd
             "enabled": true,
             "default_variants": [
                 "Main"
@@ -108,17 +98,7 @@
                 "Main"
             ]
         },
-<<<<<<< HEAD
-        "CreateReview": {
-            "enabled": true,
-            "default_variants": [
-                "Main"
-            ]
-        },
-        "CreateVDBCache": {
-=======
         "CreateStaticMesh": {
->>>>>>> 4e4277bd
             "enabled": true,
             "default_variants": [
                 "Main"
