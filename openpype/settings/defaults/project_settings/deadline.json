--- conflicted
+++ resolved
@@ -81,11 +81,7 @@
             "skip_integration_repre_list": [],
             "aov_filter": {
                 "maya": [
-<<<<<<< HEAD
-                    ".+(?:\\.|_)([Bb]eauty)(?:\\.|_).*"
-=======
                     ".*([Bb]eauty).*"
->>>>>>> 7e7fca00
                 ],
                 "nuke": [
                     ".*"
