--- conflicted
+++ resolved
@@ -100,15 +100,6 @@
             "deadline_chunk_size": 10,
             "deadline_job_delay": "00:00:00:00"
         },
-<<<<<<< HEAD
-        "ProcessSubmittedCacheJobOnFarm": {
-            "enabled": true,
-            "deadline_department": "",
-            "deadline_pool": "",
-            "deadline_group": "",
-            "deadline_chunk_size": 1,
-            "deadline_priority": 50
-=======
         "BlenderSubmitDeadline": {
             "enabled": true,
             "optional": false,
@@ -117,7 +108,14 @@
             "priority": 50,
             "chunk_size": 10,
             "group": "none"
->>>>>>> 83e53197
+        },
+        "ProcessSubmittedCacheJobOnFarm": {
+            "enabled": true,
+            "deadline_department": "",
+            "deadline_pool": "",
+            "deadline_group": "",
+            "deadline_chunk_size": 1,
+            "deadline_priority": 50
         },
         "ProcessSubmittedJobOnFarm": {
             "enabled": true,
