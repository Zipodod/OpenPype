--- conflicted
+++ resolved
@@ -131,11 +131,7 @@
                     "tasks": [],
                     "template_name": "render"
                 }
-<<<<<<< HEAD
             ],
-=======
-            },
->>>>>>> de310de3
             "subset_grouping_profiles": [
                 {
                     "families": [],
