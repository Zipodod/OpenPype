{
    "type": "dict",
    "collapsible": true,
    "key": "publish",
    "label": "Publish plugins",
    "children": [
        {
            "type": "label",
            "label": "Collectors"
        },
        {
            "type": "dict",
            "collapsible": true,
            "key": "CollectMayaRender",
            "label": "Collect Render Layers",
            "children": [
                {
                    "type": "boolean",
                    "key": "sync_workfile_version",
                    "label": "Sync render version with workfile"
                }
            ]
        },
        {
            "type": "splitter"
        },
        {
            "type": "label",
            "label": "Validators"
        },
        {
            "type": "schema_template",
            "name": "template_publish_plugin",
            "template_data": [
                {
                    "key": "ValidateInstanceInContext",
                    "label": "Validate Instance In Context"
                }
            ]
        },
        {
            "type": "schema_template",
            "name": "template_publish_plugin",
            "template_data": [
                {
                    "key": "ValidateContainers",
                    "label": "ValidateContainers"
                }
            ]
        },
        {
            "type": "dict",
            "collapsible": true,
            "key": "ValidateShaderName",
            "label": "ValidateShaderName",
            "checkbox_key": "enabled",
            "children": [
                {
                    "type": "boolean",
                    "key": "enabled",
                    "label": "Enabled"
                },
                {
                    "type": "label",
                    "label": "Shader name regex can use named capture group <b>asset</b> to validate against current asset name.<p><b>Example:</b><br/><code>^.*(?P=&lt;asset&gt;.+)_SHD</code></p>"
                },
                {
                    "type": "text",
                    "key": "regex",
                    "label": "Validation regex"
                }
            ]
        },

        {
            "type": "schema_template",
            "name": "template_publish_plugin",
            "template_data": [
                {
                    "key": "ValidateShadingEngine",
                    "label": "Validate Look Shading Engine Naming"
                }
            ]
        },

        {
            "type": "dict",
            "collapsible": true,
            "key": "ValidateAttributes",
            "label": "ValidateAttributes",
            "checkbox_key": "enabled",
            "children": [
                {
                    "type": "boolean",
                    "key": "enabled",
                    "label": "Enabled"
                },
                {
                    "type": "raw-json",
                    "key": "attributes",
                    "label": "Attributes"
                }
            ]
        },

        {
            "type": "dict",
            "collapsible": true,
            "key": "ValidateLoadedPlugin",
            "label": "Validate Loaded Plugin",
            "checkbox_key": "enabled",
            "children": [
                {
                    "type": "boolean",
                    "key": "enabled",
                    "label": "Enabled"
                },
                {
                    "type": "boolean",
                    "key": "whitelist_native_plugins",
                    "label": "Whitelist Maya Native Plugins"
                },
                {
                    "type": "list",
                    "key": "authorized_plugins",
                    "label": "Authorized plugins",
                    "object_type": "text"
                }
            ]
        },

        {
            "type": "dict",
            "collapsible": true,
<<<<<<< HEAD
            "checkbox_key": "enabled",
            "key": "ValidateCycleError",
            "label": "Validate Cycle Error",
            "is_group": true,
=======
            "key": "ValidateUnrealStaticMeshName",
            "label": "Validate Unreal Static Mesh Name",
            "checkbox_key": "enabled",
>>>>>>> 4f852b7c
            "children": [
                {
                    "type": "boolean",
                    "key": "enabled",
                    "label": "Enabled"
                },
                {
                    "type": "boolean",
<<<<<<< HEAD
                    "key": "optional",
                    "label": "Optional"
                },
                {
                    "key": "families",
                    "label": "Families",
                    "type": "list",
                    "object_type": "text"
=======
                    "key": "validate_mesh",
                    "label": "Validate mesh Names "
                },
                {
                    "type": "boolean",
                    "key": "validate_collision",
                    "label": "Validate collision names"
>>>>>>> 4f852b7c
                }
            ]
        },

        {
            "type": "dict",
            "collapsible": true,
            "key": "ValidateRenderSettings",
            "label": "ValidateRenderSettings",
            "children": [
                {
                    "type": "dict-modifiable",
                    "store_as_list": true,
                    "key": "arnold_render_attributes",
                    "label": "Arnold Render Attributes",
                    "use_label_wrap": true,
                    "object_type": {
                        "type": "text"
                    }
                },
                {
                    "type": "dict-modifiable",
                    "store_as_list": true,
                    "key": "vray_render_attributes",
                    "label": "Vray Render Attributes",
                    "use_label_wrap": true,
                    "object_type": {
                        "type": "text"
                    }
                },
                {
                    "type": "dict-modifiable",
                    "store_as_list": true,
                    "key": "redshift_render_attributes",
                    "label": "Redshift Render Attributes",
                    "use_label_wrap": true,
                    "object_type": {
                        "type": "text"
                    }
                },
                {
                    "type": "dict-modifiable",
                    "store_as_list": true,
                    "key": "renderman_render_attributes",
                    "label": "Renderman Render Attributes",
                    "use_label_wrap": true,
                    "object_type": {
                        "type": "text"
                    }
                }
            ]
        },
        {
            "type": "collapsible-wrap",
            "label": "Model",
            "children": [
                {
                    "type": "dict",
                    "collapsible": true,
                    "key": "ValidateModelName",
                    "label": "Validate Model Name",
                    "checkbox_key": "enabled",
                    "children": [
                        {
                            "type": "boolean",
                            "key": "enabled",
                            "label": "Enabled"
                        },
                        {
                            "type": "boolean",
                            "key": "database",
                            "label": "Use database shader name definitions"
                        },
                        {
                            "type": "label",
                            "label": "Path to material file defining list of material names to check. This is material name per line simple text file.<br/>It will be checked against named group <b>shader</b> in your <em>Validation regex</em>.<p>For example: <br/> <code>^.*(?P=&lt;shader&gt;.+)_GEO</code></p>This is used instead of database definitions if they are disabled."
                        },
                        {
                            "type": "path",
                            "key": "material_file",
                            "label": "Material File",
                            "multiplatform": true,
                            "multipath": false
                        },
                        {
                            "type": "text",
                            "key": "regex",
                            "label": "Validation regex"
                        },
                        {
                            "type": "label",
                            "label": "Regex for validating name of top level group name.<br/>You can use named capturing groups:<br/><code>(?P&lt;asset&gt;.*)</code> for Asset name<br/><code>(?P&lt;subset&gt;.*)</code> for Subset<br/><code>(?P&lt;project&gt;.*)</code> for project<br/><p>For example to check for asset in name so <code>*_some_asset_name_GRP</code> is valid, use:<br/><code>.*?_(?P&lt;asset&gt;.*)_GEO</code>"
                        },
                        {
                            "type": "text",
                            "key": "top_level_regex",
                            "label": "Top level group name regex"
                        }
                    ]
                },
                {
                    "type": "dict",
                    "collapsible": true,
                    "key": "ValidateModelContent",
                    "label": "Validate Model Content",
                    "checkbox_key": "enabled",
                    "children": [
                         {
                            "type": "boolean",
                            "key": "enabled",
                            "label": "Enabled"
                        },
                        {
                            "type": "boolean",
                            "key": "optional",
                            "label": "Optional"
                        },
                        {
                            "type": "boolean",
                            "key": "validate_top_group",
                            "label": "Validate one top group"
                        }
                    ]
                },
                {
                    "type": "dict",
                    "collapsible": true,
                    "key": "ValidateTransformNamingSuffix",
                    "label": "ValidateTransformNamingSuffix",
                    "checkbox_key": "enabled",
                    "children": [
                        {
                            "type": "boolean",
                            "key": "enabled",
                            "label": "Enabled"
                        },
                        {
                            "type": "label",
                            "label": "Validates transform suffix based on the type of its children shapes."
                        },
                        {
                            "type": "raw-json",
                            "key": "SUFFIX_NAMING_TABLE",
                            "label": "Suffix Naming Table"
                        },
                        {
                            "type": "boolean",
                            "key": "ALLOW_IF_NOT_IN_SUFFIX_TABLE",
                            "label": "Allow if suffix not in table"
                        }
                    ]
                },
                {
                    "type": "schema_template",
                    "name": "template_publish_plugin",
                    "template_data": [
                        {
                            "key": "ValidateColorSets",
                            "label": "ValidateColorSets"
                        },
                        {
                            "key": "ValidateMeshHasOverlappingUVs",
                            "label": "ValidateMeshHasOverlappingUVs"
                        },
                        {
                            "key": "ValidateMeshArnoldAttributes",
                            "label": "ValidateMeshArnoldAttributes"
                        },
                        {
                            "key": "ValidateMeshShaderConnections",
                            "label": "ValidateMeshShaderConnections"
                        },
                        {
                            "key": "ValidateMeshSingleUVSet",
                            "label": "ValidateMeshSingleUVSet"
                        },
                        {
                            "key": "ValidateMeshHasUVs",
                            "label": "ValidateMeshHasUVs"
                        },
                        {
                            "key": "ValidateMeshLaminaFaces",
                            "label": "ValidateMeshLaminaFaces"
                        },
                        {
                            "key": "ValidateMeshNgons",
                            "label": "ValidateMeshNgons"
                        },
                        {
                            "key": "ValidateMeshNonManifold",
                            "label": "ValidateMeshNonManifold"
                        },
                        {
                            "key": "ValidateMeshNormalsUnlocked",
                            "label": "ValidateMeshNormalsUnlocked"
                        },
                        {
                            "key": "ValidateMeshUVSetMap1",
                            "label": "ValidateMeshUVSetMap1",
                            "docstring": "Validate model's default uv set exists and is named 'map1'.<br><br>In Maya meshes by default have a uv set named 'map1' that cannot be deleted. It can be renamed, however,<br> introducing some issues with some renderers. As such we ensure the first (default) UV set index is named 'map1'."
                        },
                        {
                            "key": "ValidateMeshVerticesHaveEdges",
                            "label": "ValidateMeshVerticesHaveEdges"
                        },
                        {
                            "key": "ValidateNoAnimation",
                            "label": "ValidateNoAnimation",
                            "docstring": "Ensure no keyframes on nodes in the Instance.<br>Even though a Model would extract without animCurves correctly this avoids getting different <br> output from a model when extracted from a different frame than the first frame. (Might be overly restrictive though)."
                        },
                        {
                            "key": "ValidateNoNamespace",
                            "label": "ValidateNoNamespace"
                        },
                        {
                            "key": "ValidateNoNullTransforms",
                            "label": "ValidateNoNullTransforms"
                        },
                        {
                            "key": "ValidateNoUnknownNodes",
                            "label": "ValidateNoUnknownNodes"
                        },
                        {
                            "key": "ValidateNodeNoGhosting",
                            "label": "ValidateNodeNoGhosting"
                        },
                        {
                            "key": "ValidateShapeDefaultNames",
                            "label": "ValidateShapeDefaultNames"
                        },
                        {
                            "key": "ValidateShapeRenderStats",
                            "label": "ValidateShapeRenderStats"
                        },
                        {
                            "key": "ValidateShapeZero",
                            "label": "ValidateShapeZero"
                        },
                        {
                            "key": "ValidateTransformZero",
                            "label": "ValidateTransformZero"
                        },
                        {
                            "key": "ValidateUniqueNames",
                            "label": "ValidateUniqueNames"
                        }
                    ]
                }
            ]
        },
        {
            "type": "collapsible-wrap",
            "label": "Rig",
            "children": [
                {
                    "type": "schema_template",
                    "name": "template_publish_plugin",
                    "template_data": [
                        {
                            "key": "ValidateRigContents",
                            "label": "Validate Rig Contents"
                        },
                        {
                            "key": "ValidateRigJointsHidden",
                            "label": "Validate Rig Joints Hidden"
                        },
                        {
                            "key": "ValidateRigControllers",
                            "label": "Validate Rig Controllers"
                        }
                    ]
                }
            ]
        },
        {
            "type": "schema_template",
            "name": "template_publish_plugin",
            "template_data": [
                {
                    "key": "ValidateCameraAttributes",
                    "label": "Validate Camera Attributes",
                    "docstring": ""
                },
                {
                    "key": "ValidateAssemblyName",
                    "label": "Validate Assembly Name"
                },
                {
                    "key": "ValidateAssRelativePaths",
                    "label": "ValidateAssRelativePaths"
                }
            ]
        },
        {
            "type": "splitter"
        },
        {
            "type": "label",
            "label": "Extractors"
        },
        {
            "type": "schema",
            "name": "schema_maya_capture"
        },
        {
            "type": "dict",
            "collapsible": true,
            "key": "ExtractCameraAlembic",
            "label": "Extract camera to Alembic",
            "checkbox_key": "enabled",
            "children": [
                {
                    "type": "boolean",
                    "key": "enabled",
                    "label": "Enabled"
                },
                {
                    "type": "label",
                    "label": "List of attributes that will be added to the baked alembic camera. Needs to be written in python list syntax.<p>For example: <br/> <code>[\"attributeName\", \"anotherAttribute\"]</code></p>"
                },
                {
                    "type": "boolean",
                    "key": "optional",
                    "label": "Optional"
                },
                {
                    "type": "boolean",
                    "key": "active",
                    "label": "Active"
                },
                {
                    "type": "raw-json",
                    "key": "bake_attributes",
                    "label": "Bake Attributes",
                    "is_list": true
                }
            ]
        }
    ]
}<|MERGE_RESOLUTION|>--- conflicted
+++ resolved
@@ -132,16 +132,35 @@
         {
             "type": "dict",
             "collapsible": true,
-<<<<<<< HEAD
+            "key": "ValidateUnrealStaticMeshName",
+            "label": "Validate Unreal Static Mesh Name",
+            "checkbox_key": "enabled",
+            "children": [
+                {
+                    "type": "boolean",
+                    "key": "enabled",
+                    "label": "Enabled"
+                },
+                {
+                    "type": "boolean",
+                    "key": "validate_mesh",
+                    "label": "Validate mesh Names "
+                },
+                {
+                    "type": "boolean",
+                    "key": "validate_collision",
+                    "label": "Validate collision names"
+                }
+            ]
+        },
+
+        {
+            "type": "dict",
+            "collapsible": true,
             "checkbox_key": "enabled",
             "key": "ValidateCycleError",
             "label": "Validate Cycle Error",
             "is_group": true,
-=======
-            "key": "ValidateUnrealStaticMeshName",
-            "label": "Validate Unreal Static Mesh Name",
-            "checkbox_key": "enabled",
->>>>>>> 4f852b7c
             "children": [
                 {
                     "type": "boolean",
@@ -150,7 +169,6 @@
                 },
                 {
                     "type": "boolean",
-<<<<<<< HEAD
                     "key": "optional",
                     "label": "Optional"
                 },
@@ -159,15 +177,6 @@
                     "label": "Families",
                     "type": "list",
                     "object_type": "text"
-=======
-                    "key": "validate_mesh",
-                    "label": "Validate mesh Names "
-                },
-                {
-                    "type": "boolean",
-                    "key": "validate_collision",
-                    "label": "Validate collision names"
->>>>>>> 4f852b7c
                 }
             ]
         },
