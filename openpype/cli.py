--- conflicted
+++ resolved
@@ -194,51 +194,6 @@
     """
 
     PypeCommands.publish(list(paths), targets, gui)
-
-
-<<<<<<< HEAD
-@main.command()
-@click.argument("path")
-@click.option("-h", "--host", help="Host")
-@click.option("-u", "--user", help="User email address")
-@click.option("-p", "--project", help="Project")
-@click.option("-t", "--targets", help="Targets", default=None,
-              multiple=True)
-def remotepublishfromapp(project, path, host, user=None, targets=None):
-    """Start CLI publishing.
-
-    Publish collects json from paths provided as an argument.
-    More than one path is allowed.
-    """
-
-    if AYON_SERVER_ENABLED:
-        raise RuntimeError(
-            "AYON does not support 'remotepublishfromapp' command."
-        )
-    PypeCommands.remotepublishfromapp(
-        project, path, host, user, targets=targets
-    )
-
-
-@main.command()
-@click.argument("path")
-@click.option("-u", "--user", help="User email address")
-@click.option("-p", "--project", help="Project")
-@click.option("-t", "--targets", help="Targets", default=None,
-              multiple=True)
-def remotepublish(project, path, user=None, targets=None):
-    """Start CLI publishing.
-
-    Publish collects json from paths provided as an argument.
-    More than one path is allowed.
-    """
-
-    if AYON_SERVER_ENABLED:
-        raise RuntimeError("AYON does not support 'remotepublish' command.")
-    PypeCommands.remotepublish(project, path, user, targets=targets)
-
-
-
 
 @main.command(context_settings={"ignore_unknown_options": True})
 @click.option("--app", help="Registered application name")
@@ -299,8 +254,6 @@
     PypeCommands().run_application(app, project, asset, task, tools, arguments)
 
 
-=======
->>>>>>> 7debe12c
 @main.command(context_settings={"ignore_unknown_options": True})
 def projectmanager():
     if AYON_SERVER_ENABLED:
