import os
import re
import json
import getpass
from datetime import datetime

import requests
import pyblish.api

import nuke

from openpype import AYON_SERVER_ENABLED
from openpype.pipeline import legacy_io
from openpype.pipeline.publish import (
    OpenPypePyblishPluginMixin
)
from openpype.tests.lib import is_in_tests
from openpype.lib import (
    is_running_from_build,
    BoolDef,
    NumberDef
)


class NukeSubmitDeadline(pyblish.api.InstancePlugin,
                         OpenPypePyblishPluginMixin):
    """Submit write to Deadline

    Renders are submitted to a Deadline Web Service as
    supplied via settings key "DEADLINE_REST_URL".

    """

    label = "Submit Nuke to Deadline"
    order = pyblish.api.IntegratorOrder + 0.1
    hosts = ["nuke"]
    families = ["render", "prerender"]
    optional = True
    targets = ["local"]

    # presets
    priority = 50
    chunk_size = 1
    concurrent_tasks = 1
    group = ""
    department = ""
    limit_groups = {}
    use_gpu = False
    env_allowed_keys = []
    env_search_replace_values = {}

    @classmethod
    def get_attribute_defs(cls):
        return [
            NumberDef(
                "priority",
                label="Priority",
                default=cls.priority,
                decimals=0
            ),
            NumberDef(
                "chunk",
                label="Frames Per Task",
                default=cls.chunk_size,
                decimals=0,
                minimum=1,
                maximum=1000
            ),
            NumberDef(
                "concurrency",
                label="Concurrency",
                default=cls.concurrent_tasks,
                decimals=0,
                minimum=1,
                maximum=10
            ),
            BoolDef(
                "use_gpu",
                default=cls.use_gpu,
                label="Use GPU"
            ),
            BoolDef(
                "suspend_publish",
                default=False,
                label="Suspend publish"
            )
        ]

    def process(self, instance):
        if not instance.data.get("farm"):
            self.log.debug("Skipping local instance.")
            return
<<<<<<< HEAD

        # If render target is set to farm_frames we skip the
        # plugin
        render_target = instance.data.get("render_target")
        if render_target == "farm_frames":
            return

=======
>>>>>>> 71954790
        instance.data["attributeValues"] = self.get_attr_values_from_data(
            instance.data)

        # add suspend_publish attributeValue to instance data
        instance.data["suspend_publish"] = instance.data["attributeValues"][
            "suspend_publish"]

        families = instance.data["families"]

        node = instance.data["transientData"]["node"]
        context = instance.context

        # get default deadline webservice url from deadline module
        deadline_url = instance.context.data["defaultDeadline"]
        # if custom one is set in instance, use that
        if instance.data.get("deadlineUrl"):
            deadline_url = instance.data.get("deadlineUrl")
        assert deadline_url, "Requires Deadline Webservice URL"

        self.deadline_url = "{}/api/jobs".format(deadline_url)
        self._comment = context.data.get("comment", "")
        self._ver = re.search(r"\d+\.\d+", context.data.get("hostVersion"))
        self._deadline_user = context.data.get(
            "deadlineUser", getpass.getuser())
        submit_frame_start = int(instance.data["frameStartHandle"])
        submit_frame_end = int(instance.data["frameEndHandle"])

        # get output path
        render_path = instance.data['path']
        script_path = context.data["currentFile"]

        for item_ in context:
            if "workfile" in item_.data["family"]:
                template_data = item_.data.get("anatomyData")
                rep = item_.data.get("representations")[0].get("name")
                template_data["representation"] = rep
                template_data["ext"] = rep
                template_data["comment"] = None
                anatomy_filled = context.data["anatomy"].format(template_data)
                template_filled = anatomy_filled["publish"]["path"]
                script_path = os.path.normpath(template_filled)

                self.log.info(
                    "Using published scene for render {}".format(script_path)
                )

        # only add main rendering job if target is not frames_farm
        r_job_response_json = None
        if instance.data["render_target"] != "frames_farm":
            r_job_response = self.payload_submit(
                instance,
                script_path,
                render_path,
                node.name(),
                submit_frame_start,
                submit_frame_end
            )
            r_job_response_json = r_job_response.json()
            instance.data["deadlineSubmissionJob"] = r_job_response_json

            # Store output dir for unified publisher (filesequence)
            instance.data["outputDir"] = os.path.dirname(
                render_path).replace("\\", "/")
            instance.data["publishJobState"] = "Suspended"

        if instance.data.get("bakingNukeScripts"):
            for baking_script in instance.data["bakingNukeScripts"]:
                render_path = baking_script["bakeRenderPath"]
                script_path = baking_script["bakeScriptPath"]
                exe_node_name = baking_script["bakeWriteNodeName"]

                b_job_response = self.payload_submit(
                    instance,
                    script_path,
                    render_path,
                    exe_node_name,
                    submit_frame_start,
                    submit_frame_end,
                    r_job_response_json,
                    baking_submission=True
                )

                # Store output dir for unified publisher (filesequence)
                instance.data["deadlineSubmissionJob"] = b_job_response.json()

                instance.data["publishJobState"] = "Suspended"

                # add to list of job Id
                if not instance.data.get("bakingSubmissionJobs"):
                    instance.data["bakingSubmissionJobs"] = []

                instance.data["bakingSubmissionJobs"].append(
                    b_job_response.json()["_id"])

        # redefinition of families
        if "render" in instance.data["family"]:
            instance.data['family'] = 'write'
            families.insert(0, "render2d")
        elif "prerender" in instance.data["family"]:
            instance.data['family'] = 'write'
            families.insert(0, "prerender")
        instance.data["families"] = families

    def payload_submit(
        self,
        instance,
        script_path,
        render_path,
        exe_node_name,
        start_frame,
        end_frame,
        response_data=None,
        baking_submission=False,
    ):
        """Submit payload to Deadline

        Args:
            instance (pyblish.api.Instance): pyblish instance
            script_path (str): path to nuke script
            render_path (str): path to rendered images
            exe_node_name (str): name of the node to render
            start_frame (int): start frame
            end_frame (int): end frame
            response_data Optional[dict]: response data from
                                          previous submission
            baking_submission Optional[bool]: if it's baking submission

        Returns:
            requests.Response
        """
        render_dir = os.path.normpath(os.path.dirname(render_path))

        # batch name
        src_filepath = instance.context.data["currentFile"]
        batch_name = os.path.basename(src_filepath)
        job_name = os.path.basename(render_path)

        if is_in_tests():
            batch_name += datetime.now().strftime("%d%m%Y%H%M%S")

        output_filename_0 = self.preview_fname(render_path)

        if not response_data:
            response_data = {}

        try:
            # Ensure render folder exists
            os.makedirs(render_dir)
        except OSError:
            pass

        # resolve any limit groups
        limit_groups = self.get_limit_groups()
        self.log.debug("Limit groups: `{}`".format(limit_groups))

        payload = {
            "JobInfo": {
                # Top-level group name
                "BatchName": batch_name,

                # Job name, as seen in Monitor
                "Name": job_name,

                # Arbitrary username, for visualisation in Monitor
                "UserName": self._deadline_user,

                "Priority": instance.data["attributeValues"].get(
                    "priority", self.priority),
                "ChunkSize": instance.data["attributeValues"].get(
                    "chunk", self.chunk_size),
                "ConcurrentTasks": instance.data["attributeValues"].get(
                    "concurrency",
                    self.concurrent_tasks
                ),

                "Department": self.department,

                "Pool": instance.data.get("primaryPool"),
                "SecondaryPool": instance.data.get("secondaryPool"),
                "Group": self.group,

                "Plugin": "Nuke",
                "Frames": "{start}-{end}".format(
                    start=start_frame,
                    end=end_frame
                ),
                "Comment": self._comment,

                # Optional, enable double-click to preview rendered
                # frames from Deadline Monitor
                "OutputFilename0": output_filename_0.replace("\\", "/"),

                # limiting groups
                "LimitGroups": ",".join(limit_groups)

            },
            "PluginInfo": {
                # Input
                "SceneFile": script_path,

                # Output directory and filename
                "OutputFilePath": render_dir.replace("\\", "/"),
                # "OutputFilePrefix": render_variables["filename_prefix"],

                # Mandatory for Deadline
                "Version": self._ver.group(),

                # Resolve relative references
                "ProjectPath": script_path,
                "AWSAssetFile0": render_path,

                # using GPU by default
                "UseGpu": instance.data["attributeValues"].get(
                    "use_gpu", self.use_gpu),

                # Only the specific write node is rendered.
                "WriteNode": exe_node_name
            },

            # Mandatory for Deadline, may be empty
            "AuxFiles": []
        }

        # TODO: rewrite for baking with sequences
        if baking_submission:
            payload["JobInfo"].update({
                "JobType": "Normal",
                "ChunkSize": 99999999
            })

        if response_data.get("_id"):
            payload["JobInfo"].update({
                "BatchName": response_data["Props"]["Batch"],
                "JobDependency0": response_data["_id"],
            })

        # Include critical environment variables with submission
        keys = [
            "PYTHONPATH",
            "PATH",
            "AVALON_PROJECT",
            "AVALON_ASSET",
            "AVALON_TASK",
            "AVALON_APP_NAME",
            "FTRACK_API_KEY",
            "FTRACK_API_USER",
            "FTRACK_SERVER",
            "PYBLISHPLUGINPATH",
            "NUKE_PATH",
            "TOOL_ENV",
            "FOUNDRY_LICENSE",
            "OPENPYPE_SG_USER",
        ]

        # Add OpenPype version if we are running from build.
        if is_running_from_build():
            keys.append("OPENPYPE_VERSION")

        # Add mongo url if it's enabled
        if instance.context.data.get("deadlinePassMongoUrl"):
            keys.append("OPENPYPE_MONGO")

        # add allowed keys from preset if any
        if self.env_allowed_keys:
            keys += self.env_allowed_keys

        environment = dict({key: os.environ[key] for key in keys
                            if key in os.environ}, **legacy_io.Session)

        for _path in os.environ:
            if _path.lower().startswith('openpype_'):
                environment[_path] = os.environ[_path]

        # to recognize render jobs
        if AYON_SERVER_ENABLED:
            environment["AYON_BUNDLE_NAME"] = os.environ["AYON_BUNDLE_NAME"]
            render_job_label = "AYON_RENDER_JOB"
        else:
            render_job_label = "OPENPYPE_RENDER_JOB"

        environment[render_job_label] = "1"

        # finally search replace in values of any key
        if self.env_search_replace_values:
            for key, value in environment.items():
                for _k, _v in self.env_search_replace_values.items():
                    environment[key] = value.replace(_k, _v)

        payload["JobInfo"].update({
            "EnvironmentKeyValue%d" % index: "{key}={value}".format(
                key=key,
                value=environment[key]
            ) for index, key in enumerate(environment)
        })

        plugin = payload["JobInfo"]["Plugin"]
        self.log.debug("using render plugin : {}".format(plugin))

        self.log.debug("Submitting..")
        self.log.debug(json.dumps(payload, indent=4, sort_keys=True))

        # adding expectied files to instance.data
        self.expected_files(
            instance,
            render_path,
            start_frame,
            end_frame
        )

        self.log.debug("__ expectedFiles: `{}`".format(
            instance.data["expectedFiles"]))
        response = requests.post(self.deadline_url, json=payload, timeout=10)

        if not response.ok:
            raise Exception(response.text)

        return response

    def preflight_check(self, instance):
        """Ensure the startFrame, endFrame and byFrameStep are integers"""

        for key in ("frameStart", "frameEnd"):
            value = instance.data[key]

            if int(value) == value:
                continue

            self.log.warning(
                "%f=%d was rounded off to nearest integer"
                % (value, int(value))
            )

    def preview_fname(self, path):
        """Return output file path with #### for padding.

        Deadline requires the path to be formatted with # in place of numbers.
        For example `/path/to/render.####.png`

        Args:
            path (str): path to rendered images

        Returns:
            str

        """
        self.log.debug("_ path: `{}`".format(path))
        if "%" in path:
            ### Starts Alkemy-X Override ###
            hashes_path = re.sub(r"%(\d*)d", lambda m: "#" * int(m.group(1)) if m.group(1) else "#", path)

            return hashes_path
            ### Ends Alkemy-X Override ###

        if "#" in path:
            self.log.debug("_ path: `{}`".format(path))
        return path

    def expected_files(
        self,
        instance,
        path,
        start_frame,
        end_frame
    ):
        """ Create expected files in instance data
        """
        if not instance.data.get("expectedFiles"):
            instance.data["expectedFiles"] = []

        dirname = os.path.dirname(path)
        file = os.path.basename(path)

        if "#" in file:
            pparts = file.split("#")
            padding = "%0{}d".format(len(pparts) - 1)
            file = pparts[0] + padding + pparts[-1]

        if "%" not in file:
            instance.data["expectedFiles"].append(path)
            return

        if instance.data.get("slate"):
            start_frame -= 1

        for i in range(start_frame, (end_frame + 1)):
            instance.data["expectedFiles"].append(
                os.path.join(dirname, (file % i)).replace("\\", "/"))

    def get_limit_groups(self):
        """Search for limit group nodes and return group name.
        Limit groups will be defined as pairs in Nuke deadline submitter
        presents where the key will be name of limit group and value will be
        a list of plugin's node class names. Thus, when a plugin uses more
        than one node, these will be captured and the triggered process
        will add the appropriate limit group to the payload jobinfo attributes.
        Returning:
            list: captured groups list
        """
        captured_groups = []
        for lg_name, list_node_class in self.limit_groups.items():
            for node_class in list_node_class:
                for node in nuke.allNodes(recurseGroups=True):
                    # ignore all nodes not member of defined class
                    if node.Class() not in node_class:
                        continue
                    # ignore all disabled nodes
                    if node["disable"].value():
                        continue
                    # add group name if not already added
                    if lg_name not in captured_groups:
                        captured_groups.append(lg_name)
        return captured_groups<|MERGE_RESOLUTION|>--- conflicted
+++ resolved
@@ -90,16 +90,6 @@
         if not instance.data.get("farm"):
             self.log.debug("Skipping local instance.")
             return
-<<<<<<< HEAD
-
-        # If render target is set to farm_frames we skip the
-        # plugin
-        render_target = instance.data.get("render_target")
-        if render_target == "farm_frames":
-            return
-
-=======
->>>>>>> 71954790
         instance.data["attributeValues"] = self.get_attr_values_from_data(
             instance.data)
 
