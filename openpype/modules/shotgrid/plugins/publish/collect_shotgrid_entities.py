--- conflicted
+++ resolved
@@ -9,10 +9,7 @@
 SG_DELIVERY_FIELDS = [
     "sg_delivery_name",
     "sg_delivery_template",
-<<<<<<< HEAD
-=======
     "sg_slate_subtitle",
->>>>>>> e099956d
     "sg_final_datatype",
     "sg_final_fps",
     "sg_final_output_type",
