--- conflicted
+++ resolved
@@ -11,23 +11,16 @@
 
     order = pyblish.api.CollectorOrder + 0.499
     label = "Collect Shotgrid entities"
-<<<<<<< HEAD
-=======
 
->>>>>>> f87dd5cc
     ### Starts Alkemy-X Override ###
     def process(self, instance):
         context = instance.context
     ### Ends Alkemy-X Override ###
 
         avalon_project = context.data.get("projectEntity")
-<<<<<<< HEAD
-        avalon_asset = context.data.get("assetEntity") or instance.data.get("assetEntity")
-=======
         avalon_asset = context.data.get("assetEntity") or instance.data.get(
             "assetEntity"
         )
->>>>>>> f87dd5cc
         avalon_task_name = os.getenv("AVALON_TASK")
 
         self.log.info(avalon_project)
