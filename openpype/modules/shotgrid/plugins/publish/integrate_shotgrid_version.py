import pyblish.api

from openpype.pipeline.publish import get_publish_repre_path


class IntegrateShotgridVersion(pyblish.api.InstancePlugin):
    """Integrate Shotgrid Version"""

    order = pyblish.api.IntegratorOrder + 0.497
    label = "Shotgrid Version"
    ### Starts Alkemy-X Override ###
    fields_to_add = {
        "frameStart": "sg_first_frame",
        "frameEnd": "sg_last_frame",
        "comment": "sg_submission_notes",
        "family": "sg_version_type",
    }
    ### Ends Alkemy-X Override ###

    sg = None

    def process(self, instance):
        context = instance.context
        self.sg = context.data.get("shotgridSession")

        # TODO: Use path template solver to build version code from settings
        anatomy = instance.data.get("anatomyData", {})
        ### Starts Alkemy-X Override ###
        code = "{}_{}_{}".format(
            anatomy["asset"],
            instance.data["subset"],
            "v{:03}".format(int(anatomy["version"])),
        )
        ### Ends Alkemy-X Override ###

        ### Starts Alkemy-X Override ###
        version = self._find_existing_version(code, context, instance)
        ### Ends Alkemy-X Override ###

        if not version:
            ### Starts Alkemy-X Override ###
            version = self._create_version(code, context, instance)
            ### Ends Alkemy-X Override ###
            self.log.info("Create Shotgrid version: {}".format(version))
        else:
            self.log.info("Use existing Shotgrid version: {}".format(version))

        data_to_update = {}
        intent = context.data.get("intent")
        if intent:
            data_to_update["sg_status_list"] = intent["value"]

        ### Starts Alkemy-X Override ###
        # Add a few extra fields from OP to SG version
        for op_field, sg_field in self.fields_to_add.items():
            field_value = instance.data.get(op_field) or context.data.get(
                op_field
            )
            if field_value:
                self.log.info(
                    "Adding field '{}' to SG as '{}':'{}'".format(
                        op_field, sg_field, field_value
                    )
                )
                data_to_update[sg_field] = field_value

        # Add version objectId to "sg_op_instance_id" so we can keep a link
        # between both
        version_entity = instance.data.get("versionEntity", {}).get("_id")
        if not version_entity:
            self.log.warning(
                "Instance doesn't have a 'versionEntity' to extract the id."
            )
            version_entity = "-"
        data_to_update["sg_op_instance_id"] = str(version_entity)

        ### Ends Alkemy-X Override ###

        for representation in instance.data.get("representations", []):
            local_path = get_publish_repre_path(
                instance, representation, False
            )
            ### Starts Alkemy-X Override ###
            # Remove if condition that was only publishing SG versions if tag
            # 'shotgridreview' is present. For now we have decided to publish
            # everything getting to this plugin
            # if "shotgridreview" in representation.get("tags", []):
            ### Ends Alkemy-X Override ###
            if representation["ext"] in ["mov", "avi"]:
                self.log.info(
                    "Upload review: {} for version shotgrid {}".format(
                        local_path, version.get("id")
                    )
                )
                self.sg.upload(
                    "Version",
                    version.get("id"),
                    local_path,
                    field_name="sg_uploaded_movie",
                )

                data_to_update["sg_path_to_movie"] = local_path

            elif representation["ext"] in ["jpg", "png", "exr", "tga"]:
                path_to_frame = local_path.replace("0000", "#")
                data_to_update["sg_path_to_frames"] = path_to_frame

        self.log.info("Update Shotgrid version with {}".format(data_to_update))
        self.sg.update("Version", version["id"], data_to_update)

        instance.data["shotgridVersion"] = version

<<<<<<< HEAD
    ### Starts Alkemy-X Override ###
    def _find_existing_version(self, code, context, instance):
    ### Ends Alkemy-X Override ###
=======
    def _find_existing_version(self, code, context):
>>>>>>> 2f1fd3b7
        filters = [
            ["project", "is", context.data.get("shotgridProject")],
            ["sg_task", "is", context.data.get("shotgridTask")],
            ### Starts Alkemy-X Override ###
            ["entity", "is", instance.data.get("shotgridEntity")],
            ### Ends Alkemy-X Override ###
            ["code", "is", code],
        ]
        return self.sg.find_one("Version", filters, [])

<<<<<<< HEAD
    ### Starts Alkemy-X Override ###
    def _create_version(self, code, context, instance):
    ### Ends Alkemy-X Override ###
=======
    def _create_version(self, code, context):
>>>>>>> 2f1fd3b7
        version_data = {
            "project": context.data.get("shotgridProject"),
            "sg_task": context.data.get("shotgridTask"),
            ### Starts Alkemy-X Override ###
            "entity": instance.data.get("shotgridEntity"),
            ### Ends Alkemy-X Override ###
            "code": code,
        }
        return self.sg.create("Version", version_data)<|MERGE_RESOLUTION|>--- conflicted
+++ resolved
@@ -29,7 +29,7 @@
         code = "{}_{}_{}".format(
             anatomy["asset"],
             instance.data["subset"],
-            "v{:03}".format(int(anatomy["version"])),
+            "v{:03}".format(int(anatomy["version"]))
         )
         ### Ends Alkemy-X Override ###
 
@@ -53,26 +53,15 @@
         ### Starts Alkemy-X Override ###
         # Add a few extra fields from OP to SG version
         for op_field, sg_field in self.fields_to_add.items():
-            field_value = instance.data.get(op_field) or context.data.get(
-                op_field
-            )
+            field_value = context.data.get(op_field) or instance.data.get(op_field)
             if field_value:
-                self.log.info(
-                    "Adding field '{}' to SG as '{}':'{}'".format(
-                        op_field, sg_field, field_value
-                    )
+                self.log.info("Adding field '{}' to SG as '{}':'{}'".format(
+                    op_field, sg_field, field_value)
                 )
                 data_to_update[sg_field] = field_value
 
-        # Add version objectId to "sg_op_instance_id" so we can keep a link
-        # between both
-        version_entity = instance.data.get("versionEntity", {}).get("_id")
-        if not version_entity:
-            self.log.warning(
-                "Instance doesn't have a 'versionEntity' to extract the id."
-            )
-            version_entity = "-"
-        data_to_update["sg_op_instance_id"] = str(version_entity)
+        # Add version objectId to "sg_op_instance_id" so we can keep a link between both
+        data_to_update["sg_op_instance_id"] = str(instance.data["versionEntity"]["_id"])
 
         ### Ends Alkemy-X Override ###
 
@@ -110,13 +99,9 @@
 
         instance.data["shotgridVersion"] = version
 
-<<<<<<< HEAD
     ### Starts Alkemy-X Override ###
     def _find_existing_version(self, code, context, instance):
     ### Ends Alkemy-X Override ###
-=======
-    def _find_existing_version(self, code, context):
->>>>>>> 2f1fd3b7
         filters = [
             ["project", "is", context.data.get("shotgridProject")],
             ["sg_task", "is", context.data.get("shotgridTask")],
@@ -127,13 +112,9 @@
         ]
         return self.sg.find_one("Version", filters, [])
 
-<<<<<<< HEAD
     ### Starts Alkemy-X Override ###
     def _create_version(self, code, context, instance):
     ### Ends Alkemy-X Override ###
-=======
-    def _create_version(self, code, context):
->>>>>>> 2f1fd3b7
         version_data = {
             "project": context.data.get("shotgridProject"),
             "sg_task": context.data.get("shotgridTask"),
