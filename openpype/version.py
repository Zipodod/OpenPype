--- conflicted
+++ resolved
@@ -1,7 +1,3 @@
 # -*- coding: utf-8 -*-
 """Package declaring Pype version."""
-<<<<<<< HEAD
-__version__ = "3.15.13-ax-dev.1"
-=======
-__version__ = "3.15.12"
->>>>>>> 297f53f3
+__version__ = "3.15.13-ax-prod.1"