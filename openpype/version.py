--- conflicted
+++ resolved
@@ -1,7 +1,3 @@
 # -*- coding: utf-8 -*-
 """Package declaring Pype version."""
-<<<<<<< HEAD
-__version__ = "3.15.3-ax-prod.1"
-=======
-__version__ = "3.15.4-nightly.3"
->>>>>>> a708885a
+__version__ = "3.15.4-ax-prod.1"