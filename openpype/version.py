--- conflicted
+++ resolved
@@ -1,7 +1,3 @@
 # -*- coding: utf-8 -*-
 """Package declaring Pype version."""
-<<<<<<< HEAD
-__version__ = "3.15.4-ax-dev.1"
-=======
-__version__ = "3.15.4-nightly.3"
->>>>>>> cd756ba2
+__version__ = "3.15.5-ax-dev.1"