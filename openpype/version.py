--- conflicted
+++ resolved
@@ -1,7 +1,3 @@
 # -*- coding: utf-8 -*-
 """Package declaring Pype version."""
-<<<<<<< HEAD
-__version__ = "3.15.2-ax.1"
-=======
-__version__ = "3.15.2-ax-dev.2"
->>>>>>> 18ba2f82
+__version__ = "3.15.2-ax-prod.1"