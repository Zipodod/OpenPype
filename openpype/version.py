--- conflicted
+++ resolved
@@ -1,7 +1,3 @@
 # -*- coding: utf-8 -*-
 """Package declaring Pype version."""
-<<<<<<< HEAD
-__version__ = "3.18.1-ax-dev.1"
-=======
-__version__ = "3.18.2-nightly.2"
->>>>>>> 900564b5
+__version__ = "3.18.1-ax-dev.2"