# -*- coding: utf-8 -*-
"""Package declaring Pype version."""
<<<<<<< HEAD
__version__ = "3.17.7-ax-dev.2"
=======
__version__ = "3.17.7-nightly.7"
>>>>>>> d66bac0f
<|MERGE_RESOLUTION|>--- conflicted
+++ resolved
@@ -1,7 +1,3 @@
 # -*- coding: utf-8 -*-
 """Package declaring Pype version."""
-<<<<<<< HEAD
-__version__ = "3.17.7-ax-dev.2"
-=======
-__version__ = "3.17.7-nightly.7"
->>>>>>> d66bac0f
+__version__ = "3.17.7-ax-dev.3"