--- conflicted
+++ resolved
@@ -134,11 +134,7 @@
     kwargs["stdin"] = kwargs.get("stdin", subprocess.PIPE)
     kwargs["env"] = filtered_env
 
-<<<<<<< HEAD
-    logger.info("Executing ({})".format(" ".join(*args)))
-=======
     logger.debug("Executing ({})".format(" ".join(*args)))
->>>>>>> f6d997b1
     proc = subprocess.Popen(*args, **kwargs)
 
     full_output = ""
@@ -357,11 +353,7 @@
         return process
 
     logger = Logger.get_logger("run_detached_process")
-<<<<<<< HEAD
-    logger.info("Executing in detached process ({})".format(" ".join(*args)))
-=======
     logger.debug("Executing in detached process ({})".format(" ".join(*args)))
->>>>>>> f6d997b1
     process = subprocess.Popen(args, **kwargs)
     return process
 
