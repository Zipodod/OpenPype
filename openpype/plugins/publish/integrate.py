--- conflicted
+++ resolved
@@ -393,10 +393,6 @@
             p["representation"]["_id"]: p for p in prepared_representations
         }
 
-<<<<<<< HEAD
-        self.log.info("Registered {} representations: {}"
-                      "".format(len(prepared_representations), new_repre_names_low))
-=======
         self.log.info(
             "Registered {} representations: {}".format(
                 len(prepared_representations),
@@ -404,7 +400,6 @@
                           for p in prepared_representations)
             )
         )
->>>>>>> 71954790
 
     def prepare_subset(self, instance, op_session, project_name):
         asset_doc = instance.data["assetEntity"]
