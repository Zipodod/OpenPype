import os
import logging
import sys
import copy
import clique
import six

from bson.objectid import ObjectId
import pyblish.api

from openpype.client.operations import (
    OperationsSession,
    new_subset_document,
    new_version_doc,
    new_representation_doc,
    prepare_subset_update_data,
    prepare_version_update_data,
    prepare_representation_update_data,
)

from openpype.client import (
    get_representations,
    get_subset_by_name,
    get_version_by_name,
)
from openpype.lib import source_hash
from openpype.lib.file_transaction import FileTransaction
from openpype.pipeline.publish import (
    KnownPublishError,
    get_publish_template_name,
)

log = logging.getLogger(__name__)


def get_instance_families(instance):
    """Get all families of the instance"""
    # todo: move this to lib?
    family = instance.data.get("family")
    families = []
    if family:
        families.append(family)

    for _family in (instance.data.get("families") or []):
        if _family not in families:
            families.append(_family)

    return families


def get_frame_padded(frame, padding):
    """Return frame number as string with `padding` amount of padded zeros"""
    return "{frame:0{padding}d}".format(padding=padding, frame=frame)


class IntegrateAsset(pyblish.api.InstancePlugin):
    """Register publish in the database and transfer files to destinations.

    Steps:
        1) Register the subset and version
        2) Transfer the representation files to the destination
        3) Register the representation

    Requires:
        instance.data['representations'] - must be a list and each member
        must be a dictionary with following data:
            'files': list of filenames for sequence, string for single file.
                     Only the filename is allowed, without the folder path.
            'stagingDir': "path/to/folder/with/files"
            'name': representation name (usually the same as extension)
            'ext': file extension
        optional data
            "frameStart"
            "frameEnd"
            'fps'
            "data": additional metadata for each representation.
    """

    label = "Integrate Asset"
    order = pyblish.api.IntegratorOrder
    families = ["workfile",
                "pointcache",
                "proxyAbc",
                "camera",
                "animation",
                "model",
                "mayaAscii",
                "mayaScene",
                "setdress",
                "layout",
                "ass",
                "vdbcache",
                "scene",
                "vrayproxy",
                "vrayscene_layer",
                "render",
                "prerender",
                "imagesequence",
                "review",
                "rendersetup",
                "rig",
                "plate",
                "look",
                "audio",
                "yetiRig",
                "yeticache",
                "nukenodes",
                "gizmo",
                "source",
                "matchmove",
                "image",
                "assembly",
                "fbx",
                "gltf",
                "textures",
                "action",
                "harmony.template",
                "harmony.palette",
                "editorial",
                "background",
                "camerarig",
                "redshiftproxy",
                "effect",
                "xgen",
                "hda",
                "usd",
                "staticMesh",
                "skeletalMesh",
                "mvLook",
                "mvUsd",
                "mvUsdComposition",
                "mvUsdOverride",
                "simpleUnrealTexture",
                "online",
                "uasset"
                ]

    default_template_name = "publish"

    # Representation context keys that should always be written to
    # the database even if not used by the destination template
    db_representation_context_keys = [
        "project", "asset", "task", "subset", "version", "representation",
        "family", "hierarchy", "username", "user", "output"
    ]
    skip_host_families = []

    def process(self, instance):
        if self._temp_skip_instance_by_settings(instance):
            return

        # Mark instance as processed for legacy integrator
        instance.data["processedWithNewIntegrator"] = True

        # Instance should be integrated on a farm
        if instance.data.get("farm"):
            self.log.info(
                "Instance is marked to be processed on farm. Skipping")
            return

        filtered_repres = self.filter_representations(instance)
        # Skip instance if there are not representations to integrate
        #   all representations should not be integrated
        if not filtered_repres:
            self.log.warning((
                "Skipping, there are no representations"
                " to integrate for instance {}"
            ).format(instance.data["family"]))
            return

        file_transactions = FileTransaction(log=self.log)
        try:
            self.register(instance, file_transactions, filtered_repres)
        except Exception:
            # clean destination
            # todo: preferably we'd also rollback *any* changes to the database
            file_transactions.rollback()
            self.log.critical("Error when registering", exc_info=True)
            six.reraise(*sys.exc_info())

        # Finalizing can't rollback safely so no use for moving it to
        # the try, except.
        file_transactions.finalize()

    def _temp_skip_instance_by_settings(self, instance):
        """Decide if instance will be processed with new or legacy integrator.

        This is temporary solution until we test all usecases with new (this)
        integrator plugin.
        """

        host_name = instance.context.data["hostName"]
        instance_family = instance.data["family"]
        instance_families = set(instance.data.get("families") or [])

        skip = False
        for item in self.skip_host_families:
            if host_name not in item["host"]:
                continue

            families = set(item["families"])
            if instance_family in families:
                skip = True
                break

            for family in instance_families:
                if family in families:
                    skip = True
                    break

            if skip:
                break

        if skip:
            self.log.debug("Instance is marked to be skipped by settings.")
        return skip

    def filter_representations(self, instance):
        # Prepare repsentations that should be integrated
        repres = instance.data.get("representations")
        # Raise error if instance don't have any representations
        if not repres:
            raise KnownPublishError(
                "Instance {} has no representations to integrate".format(
                    instance.data["family"]
                )
            )

        # Validate type of stored representations
        if not isinstance(repres, (list, tuple)):
            raise TypeError(
                "Instance 'files' must be a list, got: {0} {1}".format(
                    str(type(repres)), str(repres)
                )
            )

        # Filter representations
        filtered_repres = []
        for repre in repres:
            if "delete" in repre.get("tags", []):
                continue
            filtered_repres.append(repre)

        return filtered_repres

    def register(self, instance, file_transactions, filtered_repres):
        project_name = instance.context.data["projectName"]

        instance_stagingdir = instance.data.get("stagingDir")
        if not instance_stagingdir:
            self.log.info((
                "{0} is missing reference to staging directory."
                " Will try to get it from representation."
            ).format(instance))

        else:
            self.log.debug(
                "Establishing staging directory "
                "@ {0}".format(instance_stagingdir)
            )

        template_name = self.get_template_name(instance)

        op_session = OperationsSession()
        subset = self.prepare_subset(
            instance, op_session, project_name
        )
        version = self.prepare_version(
            instance, op_session, subset, project_name
        )
        instance.data["versionEntity"] = version

        anatomy = instance.context.data["anatomy"]

        # Get existing representations (if any)
        existing_repres_by_name = {
            repre_doc["name"].lower(): repre_doc
            for repre_doc in get_representations(
                project_name,
                version_ids=[version["_id"]],
                fields=["_id", "name"]
            )
        }

        # Prepare all representations
        prepared_representations = []
        for repre in filtered_repres:
            # todo: reduce/simplify what is returned from this function
            prepared = self.prepare_representation(
                repre,
                template_name,
                existing_repres_by_name,
                version,
                instance_stagingdir,
                instance)

            for src, dst in prepared["transfers"]:
                # todo: add support for hardlink transfers
                file_transactions.add(src, dst)

            prepared_representations.append(prepared)

        # Each instance can also have pre-defined transfers not explicitly
        # part of a representation - like texture resources used by a
        # .ma representation. Those destination paths are pre-defined, etc.
        # todo: should we move or simplify this logic?
        resource_destinations = set()

        file_copy_modes = [
            ("transfers", FileTransaction.MODE_COPY),
            ("hardlinks", FileTransaction.MODE_HARDLINK)
        ]
        for files_type, copy_mode in file_copy_modes:
            for src, dst in instance.data.get(files_type, []):
                self._validate_path_in_project_roots(anatomy, dst)

                file_transactions.add(src, dst, mode=copy_mode)
                resource_destinations.add(os.path.abspath(dst))

        # Bulk write to the database
        # We write the subset and version to the database before the File
        # Transaction to reduce the chances of another publish trying to
        # publish to the same version number since that chance can greatly
        # increase if the file transaction takes a long time.
        op_session.commit()

        self.log.info("Subset {subset[name]} and Version {version[name]} "
                      "written to database..".format(subset=subset,
                                                     version=version))

        # Process all file transfers of all integrations now
        self.log.debug("Integrating source files to destination ...")
        file_transactions.process()
        self.log.debug(
            "Backed up existing files: {}".format(file_transactions.backups))
        self.log.debug(
            "Transferred files: {}".format(file_transactions.transferred))
        self.log.debug("Retrieving Representation Site Sync information ...")

        # Get the accessible sites for Site Sync
        modules_by_name = instance.context.data["openPypeModules"]
        sync_server_module = modules_by_name["sync_server"]
        sites = sync_server_module.compute_resource_sync_sites(
            project_name=instance.data["projectEntity"]["name"]
        )
        self.log.debug("Sync Server Sites: {}".format(sites))

        # Compute the resource file infos once (files belonging to the
        # version instance instead of an individual representation) so
        # we can re-use those file infos per representation
        resource_file_infos = self.get_files_info(resource_destinations,
                                                  sites=sites,
                                                  anatomy=anatomy)

        # Finalize the representations now the published files are integrated
        # Get 'files' info for representations and its attached resources
        new_repre_names_low = set()
        for prepared in prepared_representations:
            repre_doc = prepared["representation"]
            repre_update_data = prepared["repre_doc_update_data"]
            transfers = prepared["transfers"]
            destinations = [dst for src, dst in transfers]
            repre_doc["files"] = self.get_files_info(
                destinations, sites=sites, anatomy=anatomy
            )

            # Add the version resource file infos to each representation
            repre_doc["files"] += resource_file_infos

            # Set up representation for writing to the database. Since
            # we *might* be overwriting an existing entry if the version
            # already existed we'll use ReplaceOnce with `upsert=True`
            if repre_update_data is None:
                op_session.create_entity(
                    project_name, repre_doc["type"], repre_doc
                )
            else:
                op_session.update_entity(
                    project_name,
                    repre_doc["type"],
                    repre_doc["_id"],
                    repre_update_data
                )

            new_repre_names_low.add(repre_doc["name"].lower())

        # Delete any existing representations that didn't get any new data
        # if the instance is not set to append mode
        if not instance.data.get("append", False):
            for name, existing_repres in existing_repres_by_name.items():
                if name not in new_repre_names_low:
                    # We add the exact representation name because `name` is
                    # lowercase for name matching only and not in the database
                    op_session.delete_entity(
                        project_name, "representation", existing_repres["_id"]
                    )

        self.log.debug("{}".format(op_session.to_data()))
        op_session.commit()

        # Backwards compatibility
        # todo: can we avoid the need to store this?
        instance.data["published_representations"] = {
            p["representation"]["_id"]: p for p in prepared_representations
        }

        self.log.info("Registered {} representations"
                      "".format(len(prepared_representations)))

    def prepare_subset(self, instance, op_session, project_name):
        asset_doc = instance.data["assetEntity"]
        subset_name = instance.data["subset"]
        family = instance.data["family"]
        self.log.debug("Subset: {}".format(subset_name))

        # Get existing subset if it exists
        existing_subset_doc = get_subset_by_name(
            project_name, subset_name, asset_doc["_id"]
        )

        # Define subset data
        data = {
            "families": get_instance_families(instance)
        }

        subset_group = instance.data.get("subsetGroup")
        if subset_group:
            data["subsetGroup"] = subset_group
        elif existing_subset_doc:
            # Preserve previous subset group if new version does not set it
            if "subsetGroup" in existing_subset_doc.get("data", {}):
                subset_group = existing_subset_doc["data"]["subsetGroup"]
                data["subsetGroup"] = subset_group

        subset_id = None
        if existing_subset_doc:
            subset_id = existing_subset_doc["_id"]
        subset_doc = new_subset_document(
            subset_name, family, asset_doc["_id"], data, subset_id
        )

        if existing_subset_doc is None:
            # Create a new subset
            self.log.info("Subset '%s' not found, creating ..." % subset_name)
            op_session.create_entity(
                project_name, subset_doc["type"], subset_doc
            )

        else:
            # Update existing subset data with new data and set in database.
            # We also change the found subset in-place so we don't need to
            # re-query the subset afterwards
            subset_doc["data"].update(data)
            update_data = prepare_subset_update_data(
                existing_subset_doc, subset_doc
            )
            op_session.update_entity(
                project_name,
                subset_doc["type"],
                subset_doc["_id"],
                update_data
            )

        self.log.info("Prepared subset: {}".format(subset_name))
        return subset_doc

    def prepare_version(self, instance, op_session, subset_doc, project_name):
        version_number = instance.data["version"]

        existing_version = get_version_by_name(
            project_name,
            version_number,
            subset_doc["_id"],
            fields=["_id"]
        )
        version_id = None
        if existing_version:
            version_id = existing_version["_id"]

        version_data = self.create_version_data(instance)
        version_doc = new_version_doc(
            version_number,
            subset_doc["_id"],
            version_data,
            version_id
        )

        if existing_version:
            self.log.debug("Updating existing version ...")
            update_data = prepare_version_update_data(
                existing_version, version_doc
            )
            op_session.update_entity(
                project_name,
                version_doc["type"],
                version_doc["_id"],
                update_data
            )
        else:
            self.log.debug("Creating new version ...")
            op_session.create_entity(
                project_name, version_doc["type"], version_doc
            )

        self.log.info("Prepared version: v{0:03d}".format(version_doc["name"]))

        return version_doc

    def prepare_representation(self, repre,
                               template_name,
                               existing_repres_by_name,
                               version,
                               instance_stagingdir,
                               instance):

        # pre-flight validations
        if repre["ext"].startswith("."):
            raise KnownPublishError((
                "Extension must not start with a dot '.': {}"
            ).format(repre["ext"]))

        if repre.get("transfers"):
            raise KnownPublishError((
                "Representation is not allowed to have transfers"
                "data before integration. They are computed in "
                "the integrator. Got: {}"
            ).format(repre["transfers"]))

        # create template data for Anatomy
        template_data = copy.deepcopy(instance.data["anatomyData"])

        # required representation keys
        files = repre["files"]
        template_data["representation"] = repre["name"]
        template_data["ext"] = repre["ext"]

<<<<<<< HEAD
        # add template data for colorspaceData
        if repre.get("colorspaceData"):
            colorspace = repre["colorspaceData"]["colorspace"]
            # replace spaces with underscores
            # pipeline.colorspace.parse_colorspace_from_filepath
            # is checking it with underscores too
            colorspace = colorspace.replace(" ", "_")
            template_data["colorspace"] = colorspace
=======
        stagingdir = repre.get("stagingDir")
        if not stagingdir:
            # Fall back to instance staging dir if not explicitly
            # set for representation in the instance
            self.log.debug((
                "Representation uses instance staging dir: {}"
            ).format(instance_stagingdir))
            stagingdir = instance_stagingdir

        if not stagingdir:
            raise KnownPublishError(
                "No staging directory set for representation: {}".format(repre)
            )
>>>>>>> 9349a0ae

        # optionals
        # retrieve additional anatomy data from representation if exists
        for key, anatomy_key in {
            # Representation Key: Anatomy data key
            "resolutionWidth": "resolution_width",
            "resolutionHeight": "resolution_height",
            "fps": "fps",
            "outputName": "output",
            "originalBasename": "originalBasename"
        }.items():
            # Allow to take value from representation
            # if not found also consider instance.data
            value = repre.get(key)
            if value is None:
                value = instance.data.get(key)

            if value is not None:
                template_data[anatomy_key] = value

        self.log.debug("Anatomy template name: {}".format(template_name))
        anatomy = instance.context.data["anatomy"]
        publish_template_category = anatomy.templates[template_name]
        template = os.path.normpath(publish_template_category["path"])

        is_udim = bool(repre.get("udim"))

        # handle publish in place
        if "originalDirname" in template:
            # store as originalDirname only original value without project root
            # if instance collected originalDirname is present, it should be
            # used for all represe
            # from temp to final
            original_directory = (
                instance.data.get("originalDirname") or instance_stagingdir)

            _rootless = self.get_rootless_path(anatomy, original_directory)
            if _rootless == original_directory:
                raise KnownPublishError((
                        "Destination path '{}' ".format(original_directory) +
                        "must be in project dir"
                ))
            relative_path_start = _rootless.rfind('}') + 2
            without_root = _rootless[relative_path_start:]
            template_data["originalDirname"] = without_root

        is_sequence_representation = isinstance(files, (list, tuple))
        if is_sequence_representation:
            # Collection of files (sequence)
            if any(os.path.isabs(fname) for fname in files):
                raise KnownPublishError("Given file names contain full paths")

            src_collections, remainders = clique.assemble(files)
            if len(files) < 2 or len(src_collections) != 1 or remainders:
                raise KnownPublishError((
                    "Files of representation does not contain proper"
                    " sequence files.\nCollected collections: {}"
                    "\nCollected remainders: {}"
                ).format(
                    ", ".join([str(col) for col in src_collections]),
                    ", ".join([str(rem) for rem in remainders])
                ))

            src_collection = src_collections[0]
            template_data["originalBasename"] = src_collection.head[:-1]
            destination_indexes = list(src_collection.indexes)
            # Use last frame for minimum padding
            #   - that should cover both 'udim' and 'frame' minimum padding
            destination_padding = len(str(destination_indexes[-1]))
            if not is_udim:
                # Change padding for frames if template has defined higher
                #   padding.
                template_padding = int(
                    publish_template_category["frame_padding"]
                )
                if template_padding > destination_padding:
                    destination_padding = template_padding

                # If the representation has `frameStart` set it renumbers the
                # frame indices of the published collection. It will start from
                # that `frameStart` index instead. Thus if that frame start
                # differs from the collection we want to shift the destination
                # frame indices from the source collection.
                repre_frame_start = repre.get("frameStart")
                if repre_frame_start is not None:
                    index_frame_start = int(repre["frameStart"])
                    # Shift destination sequence to the start frame
                    destination_indexes = [
                        index_frame_start + idx
                        for idx in range(len(destination_indexes))
                    ]

            # To construct the destination template with anatomy we require
            # a Frame or UDIM tile set for the template data. We use the first
            # index of the destination for that because that could've shifted
            # from the source indexes, etc.
            first_index_padded = get_frame_padded(
                frame=destination_indexes[0],
                padding=destination_padding
            )

            # Construct destination collection from template
            repre_context = None
            dst_filepaths = []
            for index in destination_indexes:
                if is_udim:
                    template_data["udim"] = index
                else:
                    template_data["frame"] = index
                anatomy_filled = anatomy.format(template_data)
                template_filled = anatomy_filled[template_name]["path"]
                dst_filepaths.append(template_filled)
                if repre_context is None:
                    self.log.debug(
                        "Template filled: {}".format(str(template_filled))
                    )
                    repre_context = template_filled.used_values

            # Make sure context contains frame
            # NOTE: Frame would not be available only if template does not
            #   contain '{frame}' in template -> Do we want support it?
            if not is_udim:
                repre_context["frame"] = first_index_padded

            # Update the destination indexes and padding
            dst_collection = clique.assemble(dst_filepaths)[0][0]
            dst_collection.padding = destination_padding
            if len(src_collection.indexes) != len(dst_collection.indexes):
                raise KnownPublishError((
                    "This is a bug. Source sequence frames length"
                    " does not match integration frames length"
                ))

            # Multiple file transfers
            transfers = []
            for src_file_name, dst in zip(src_collection, dst_collection):
                src = os.path.join(stagingdir, src_file_name)
                transfers.append((src, dst))

        else:
            # Single file
            fname = files
            if os.path.isabs(fname):
                self.log.error(
                    "Filename in representation is filepath {}".format(fname)
                )
                raise KnownPublishError(
                    "This is a bug. Representation file name is full path"
                )
            template_data["originalBasename"], _ = os.path.splitext(fname)
            # Manage anatomy template data
            template_data.pop("frame", None)
            if is_udim:
                template_data["udim"] = repre["udim"][0]
            # Construct destination filepath from template
            anatomy_filled = anatomy.format(template_data)
            template_filled = anatomy_filled[template_name]["path"]
            repre_context = template_filled.used_values
            dst = os.path.normpath(template_filled)

            # Single file transfer
            src = os.path.join(stagingdir, fname)
            transfers = [(src, dst)]

        # todo: Are we sure the assumption each representation
        #       ends up in the same folder is valid?
        if not instance.data.get("publishDir"):
            instance.data["publishDir"] = (
                anatomy_filled
                [template_name]
                ["folder"]
            )

        for key in self.db_representation_context_keys:
            # Also add these values to the context even if not used by the
            # destination template
            value = template_data.get(key)
            if value is not None:
                repre_context[key] = value

        # Explicitly store the full list even though template data might
        # have a different value because it uses just a single udim tile
        if repre.get("udim"):
            repre_context["udim"] = repre.get("udim")  # store list

        # Use previous representation's id if there is a name match
        existing = existing_repres_by_name.get(repre["name"].lower())
        repre_id = None
        if existing:
            repre_id = existing["_id"]

        # Store first transferred destination as published path data
        # - used primarily for reviews that are integrated to custom modules
        # TODO we should probably store all integrated files
        #   related to the representation?
        published_path = transfers[0][1]
        repre["published_path"] = published_path

        # todo: `repre` is not the actual `representation` entity
        #       we should simplify/clarify difference between data above
        #       and the actual representation entity for the database
        data = repre.get("data", {})
        data.update({"path": published_path, "template": template})

        # add colorspace data if any exists on representation
        if repre.get("colorspaceData"):
            data["colorspaceData"] = repre["colorspaceData"]

        repre_doc = new_representation_doc(
            repre["name"], version["_id"], repre_context, data, repre_id
        )
        update_data = None
        if repre_id is not None:
            update_data = prepare_representation_update_data(
                existing, repre_doc
            )

        return {
            "representation": repre_doc,
            "repre_doc_update_data": update_data,
            "anatomy_data": template_data,
            "transfers": transfers,
            # todo: avoid the need for 'published_files' used by Integrate Hero
            # backwards compatibility
            "published_files": [transfer[1] for transfer in transfers]
        }

    def create_version_data(self, instance):
        """Create the data dictionary for the version

        Args:
            instance: the current instance being published

        Returns:
            dict: the required information for version["data"]
        """

        context = instance.context

        # create relative source path for DB
        if "source" in instance.data:
            source = instance.data["source"]
        else:
            source = context.data["currentFile"]
            anatomy = instance.context.data["anatomy"]
            source = self.get_rootless_path(anatomy, source)
        self.log.debug("Source: {}".format(source))

        version_data = {
            "families": get_instance_families(instance),
            "time": context.data["time"],
            "author": context.data["user"],
            "source": source,
            "comment": instance.data["comment"],
            "machine": context.data.get("machine"),
            "fps": instance.data.get("fps", context.data.get("fps"))
        }

        # todo: preferably we wouldn't need this "if dict" etc. logic and
        #       instead be able to rely what the input value is if it's set.
        intent_value = context.data.get("intent")
        if intent_value and isinstance(intent_value, dict):
            intent_value = intent_value.get("value")

        if intent_value:
            version_data["intent"] = intent_value

        # Include optional data if present in
        optionals = [
            "frameStart", "frameEnd", "step", "handles",
            "handleEnd", "handleStart", "sourceHashes"
        ]
        for key in optionals:
            if key in instance.data:
                version_data[key] = instance.data[key]

        # Include instance.data[versionData] directly
        version_data_instance = instance.data.get("versionData")
        if version_data_instance:
            version_data.update(version_data_instance)

        return version_data

    def get_template_name(self, instance):
        """Return anatomy template name to use for integration"""

        # Anatomy data is pre-filled by Collectors
        context = instance.context
        project_name = context.data["projectName"]

        # Task can be optional in anatomy data
        host_name = context.data["hostName"]
        anatomy_data = instance.data["anatomyData"]
        family = anatomy_data["family"]
        task_info = anatomy_data.get("task") or {}

        return get_publish_template_name(
            project_name,
            host_name,
            family,
            task_name=task_info.get("name"),
            task_type=task_info.get("type"),
            project_settings=context.data["project_settings"],
            logger=self.log
        )

    def get_rootless_path(self, anatomy, path):
        """Returns, if possible, path without absolute portion from root
            (eg. 'c:\' or '/opt/..')

         This information is platform dependent and shouldn't be captured.
         Example:
             'c:/projects/MyProject1/Assets/publish...' >
             '{root}/MyProject1/Assets...'

        Args:
            anatomy: anatomy part from instance
            path: path (absolute)
        Returns:
            path: modified path if possible, or unmodified path
            + warning logged
        """

        success, rootless_path = anatomy.find_root_template_from_path(path)
        if success:
            path = rootless_path
        else:
            self.log.warning((
                "Could not find root path for remapping \"{}\"."
                " This may cause issues on farm."
            ).format(path))
        return path

    def get_files_info(self, destinations, sites, anatomy):
        """Prepare 'files' info portion for representations.

        Arguments:
            destinations (list): List of transferred file destinations
            sites (list): array of published locations
            anatomy: anatomy part from instance
        Returns:
            output_resources: array of dictionaries to be added to 'files' key
            in representation
        """

        file_infos = []
        for file_path in destinations:
            file_info = self.prepare_file_info(file_path, anatomy, sites=sites)
            file_infos.append(file_info)
        return file_infos

    def prepare_file_info(self, path, anatomy, sites):
        """ Prepare information for one file (asset or resource)

        Arguments:
            path: destination url of published file
            anatomy: anatomy part from instance
            sites: array of published locations,
                [ {'name':'studio', 'created_dt':date} by default
                keys expected ['studio', 'site1', 'gdrive1']

        Returns:
            dict: file info dictionary
        """

        return {
            "_id": ObjectId(),
            "path": self.get_rootless_path(anatomy, path),
            "size": os.path.getsize(path),
            "hash": source_hash(path),
            "sites": sites
        }

    def _validate_path_in_project_roots(self, anatomy, file_path):
        """Checks if 'file_path' starts with any of the roots.

        Used to check that published path belongs to project, eg. we are not
        trying to publish to local only folder.
        Args:
            anatomy (Anatomy)
            file_path (str)
        Raises
            (KnownPublishError)
        """
        path = self.get_rootless_path(anatomy, file_path)
        if not path:
            raise KnownPublishError((
                "Destination path '{}' ".format(file_path) +
                "must be in project dir"
            ))<|MERGE_RESOLUTION|>--- conflicted
+++ resolved
@@ -534,7 +534,20 @@
         template_data["representation"] = repre["name"]
         template_data["ext"] = repre["ext"]
 
-<<<<<<< HEAD
+        stagingdir = repre.get("stagingDir")
+        if not stagingdir:
+            # Fall back to instance staging dir if not explicitly
+            # set for representation in the instance
+            self.log.debug((
+                "Representation uses instance staging dir: {}"
+            ).format(instance_stagingdir))
+            stagingdir = instance_stagingdir
+
+        if not stagingdir:
+            raise KnownPublishError(
+                "No staging directory set for representation: {}".format(repre)
+            )
+
         # add template data for colorspaceData
         if repre.get("colorspaceData"):
             colorspace = repre["colorspaceData"]["colorspace"]
@@ -543,21 +556,6 @@
             # is checking it with underscores too
             colorspace = colorspace.replace(" ", "_")
             template_data["colorspace"] = colorspace
-=======
-        stagingdir = repre.get("stagingDir")
-        if not stagingdir:
-            # Fall back to instance staging dir if not explicitly
-            # set for representation in the instance
-            self.log.debug((
-                "Representation uses instance staging dir: {}"
-            ).format(instance_stagingdir))
-            stagingdir = instance_stagingdir
-
-        if not stagingdir:
-            raise KnownPublishError(
-                "No staging directory set for representation: {}".format(repre)
-            )
->>>>>>> 9349a0ae
 
         # optionals
         # retrieve additional anatomy data from representation if exists
