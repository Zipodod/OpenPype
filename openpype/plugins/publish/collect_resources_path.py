"""
Requires:
    context     -> anatomy
    context     -> anatomyData

Provides:
    instance    -> publishDir
    instance    -> resourcesDir
"""

import os
import copy

import pyblish.api


class CollectResourcesPath(pyblish.api.InstancePlugin):
    """Generate directory path where the files and resources will be stored.

    Collects folder name and file name from files, if exists, for in-situ
    publishing.
    """

    label = "Collect Resources Path"
    order = pyblish.api.CollectorOrder + 0.495
    families = ["workfile",
                "pointcache",
                "proxyAbc",
                "camera",
                "animation",
                "model",
                "mayaAscii",
                "mayaScene",
                "setdress",
                "layout",
                "ass",
                "vdbcache",
                "scene",
                "vrayproxy",
                "render",
                "prerender",
                "imagesequence",
                "rendersetup",
                "rig",
                "plate",
                "look",
                "mvLook",
                "yetiRig",
                "yeticache",
                "nukenodes",
                "gizmo",
                "source",
                "matchmove",
                "image",
                "source",
                "assembly",
                "fbx",
                "gltf",
                "textures",
                "action",
                "background",
                "effect",
                "staticMesh",
                "skeletalMesh",
                "xgen",
<<<<<<< HEAD
                "tycache"
=======
                "yeticacheUE"
>>>>>>> a1446433
                ]

    def process(self, instance):
        anatomy = instance.context.data["anatomy"]

        template_data = copy.deepcopy(instance.data["anatomyData"])

        # This is for cases of Deprecated anatomy without `folder`
        # TODO remove when all clients have solved this issue
        template_data.update({
            "frame": "FRAME_TEMP",
            "representation": "TEMP"
        })

        # For the first time publish
        if instance.data.get("hierarchy"):
            template_data.update({
                "hierarchy": instance.data["hierarchy"]
            })

        publish_templates = anatomy.templates_obj["publish"]
        if "folder" in publish_templates:
            publish_folder = publish_templates["folder"].format_strict(
                template_data
            )
        else:
            # solve deprecated situation when `folder` key is not underneath
            # `publish` anatomy
            self.log.warning((
                "Deprecation warning: Anatomy does not have set `folder`"
                " key underneath `publish` (in global of for project `{}`)."
            ).format(anatomy.project_name))

            file_path = publish_templates["path"].format_strict(template_data)
            publish_folder = os.path.dirname(file_path)

        publish_folder = os.path.normpath(publish_folder)
        resources_folder = os.path.join(publish_folder, "resources")

        instance.data["publishDir"] = publish_folder
        instance.data["resourcesDir"] = resources_folder

        self.log.debug("publishDir: \"{}\"".format(publish_folder))
        self.log.debug("resourcesDir: \"{}\"".format(resources_folder))<|MERGE_RESOLUTION|>--- conflicted
+++ resolved
@@ -63,11 +63,8 @@
                 "staticMesh",
                 "skeletalMesh",
                 "xgen",
-<<<<<<< HEAD
+                "yeticacheUE",
                 "tycache"
-=======
-                "yeticacheUE"
->>>>>>> a1446433
                 ]
 
     def process(self, instance):
